--- conflicted
+++ resolved
@@ -1,35 +1,21 @@
 ---
 # init-examples/handlers/main.yml
 - name: push landsat-parse
-  command: sh -c 'docker tag -f landsat-parse_1.0:{{ example_image_tag }} {{ docker_registry }}landsat-parse_1.0:{{ example_image_tag }}; docker push {{ docker_registry }}landsat-parse_1.0:{{ example_image_tag }}'
+  command: sh -c 'docker tag -f landsat-parse_1.0:dev {{ docker_registry }}landsat-parse_1.0:dev; docker push {{ docker_registry }}landsat-parse_1.0:dev'
   become: true
 
 - name: push landsat-ndwi
-  command: sh -c 'docker tag -f landsat-ndwi_1.0:{{ example_image_tag }} {{ docker_registry }}landsat-ndwi_1.0:{{ example_image_tag }}; docker push {{ docker_registry }}landsat-ndwi_1.0:{{ example_image_tag }}'
+  command: sh -c 'docker tag -f landsat-ndwi_1.0:dev {{ docker_registry }}landsat-ndwi_1.0:dev; docker push {{ docker_registry }}landsat-ndwi_1.0:dev'
   become: true
 
 - name: push landsat-tiles
-  command: sh -c 'docker tag -f landsat-tiles_1.0:{{ example_image_tag }} {{ docker_registry }}landsat-tiles_1.0:{{ example_image_tag }}; docker push {{ docker_registry }}landsat-tiles_1.0:{{ example_image_tag }}'
+  command: sh -c 'docker tag -f landsat-tiles_1.0:dev {{ docker_registry }}landsat-tiles_1.0:dev; docker push {{ docker_registry }}landsat-tiles_1.0:dev'
   become: true
 
 - name: push pca
-  command: sh -c 'docker tag -f pca_1.0:{{ example_image_tag }} {{ docker_registry }}pca_1.0:{{ example_image_tag }}; docker push {{ docker_registry }}pca_1.0:{{ example_image_tag }}'
+  command: sh -c 'docker tag -f pca_1.0:dev {{ docker_registry }}pca_1.0:dev; docker push {{ docker_registry }}pca_1.0:dev'
   become: true
 
-<<<<<<< HEAD
-- name: push ace
-  command: sh -c 'docker tag -f ace_1.0:{{ example_image_tag }} {{ docker_registry }}ace_1.0:{{ example_image_tag }}; docker push {{ docker_registry }}ace_1.0:{{ example_image_tag }}'
+- name: push vash
+  command: sh -c 'docker tag -f vash_1.0:dev {{ docker_registry }}vash_1.0:dev; docker push {{ docker_registry }}vash_1.0:dev'
   become: true
-
-=======
->>>>>>> f457546a
-- name: push vash
-  command: sh -c 'docker tag -f vash_1.0:{{ example_image_tag }} {{ docker_registry }}vash_1.0:{{ example_image_tag }}; docker push {{ docker_registry }}vash_1.0:{{ example_image_tag }}'
-  become: true
-<<<<<<< HEAD
-
-- name: push parse-binary
-  command: sh -c 'docker tag -f parse-binary_1.0:{{ example_image_tag }} {{ docker_registry }}parse-binary_1.0:{{ example_image_tag }}; docker push {{ docker_registry }}parse-binary_1.0:{{ example_image_tag }}'
-  become: true
-=======
->>>>>>> f457546a
