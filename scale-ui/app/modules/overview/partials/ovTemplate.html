<ais-header name="'System Overview'"></ais-header>

<div class="row ov-margin-fix">
    <div id="ov-status" class="col-xs-12 col-md-6">
        <h2>Status</h2>
        <div ng-show="loadingStatus" class="loading-component">
            <h4>
                <i class="fa fa-circle-o-notch fa-spin fa-2x"></i><br />
                Loading
            </h4>
        </div>
        <div ng-show="!loadingStatus">
            <div class="widget-label-left">Cluster status and resource utilization</div>
            <div class="row overview-alert">
                <div class="col-xs-6 text-center">
                    <div class="alert" ng-class="masterStatusClass">
                        <h4>Master is {{ masterStatus }}</h4>
                        {{ status.master.hostname }}
                    </div>
                </div>
                <div class="col-xs-6 text-center">
                    <div class="alert" ng-class="schedulerStatusClass">
                        <div class="row">
                            <div ng-class="schedulerContainerClass">
                                <h4>Scheduler is {{ schedulerStatus }}</h4>
                                {{ status.scheduler.hostname }}
                            </div>
                            <div id="scheduler" class="col-xs-4 col-lg-2" ng-show="user.is_admin">
                                <button class="btn btn-default margin-top-sm" ng-click="toggleScheduler()"><i class="fa" ng-class="schedulerBtnClass"></i></button>
                            </div>
                        </div>
                    </div>
                </div>
            </div>
            <div class="row">
                <div class="col-xs-4 text-center">
                    <span id="cpuGaugeContainer"></span>
                    <div><strong>{{ status.resources.scheduled.cpus }} / {{ status.resources.total.cpus }}</strong></div>
                </div>
                <div class="col-xs-4 text-center">
                    <span id="memoryGaugeContainer"></span>
                    <div><strong>{{ memCalc }}</strong></div>
                </div>
                <div class="col-xs-4 text-center">
                    <span id="diskGaugeContainer"></span>
                    <div><strong>{{ diskCalc }}</strong></div>
                </div>
            </div>
        </div>
    </div>
    <div id="ov-health" class="col-xs-12 col-md-6">
        <h2>Health</h2>
        <div class="widget-label-left">Average job success rates and node health over the past three hours, including a breakdown of errors.</div>
        <div class="row">
            <div class="col-xs-6 text-center">
                <h3>Jobs</h3>
                <ais-job-health duration="'PT3H'" show-description="false" broadcast-data="true"></ais-job-health>
            </div>
            <div class="col-xs-6 text-center">
                <h3>Nodes</h3>
                <ais-node-health duration="'PT3H'" show-description="false"></ais-node-health>
            </div>
        </div>
    </div>
</div>
<hr />
<div class="row">
    <div class="col-xs-12">
        <div class="row">
            <div class="col-xs-12 col-md-6">
                <ais-job-load cull-legend="true"></ais-job-load>
            </div>
            <div class="col-xs-12 col-md-6">
                <h2>Jobs</h2>
                <div ng-if="loadingJobs" class="loading-component">
                    <h4>
                        <i class="fa fa-circle-o-notch fa-spin fa-2x"></i><br />
                        Loading
                    </h4>
                </div>
<<<<<<< HEAD
                <div class="col-xs-12 col-md-6">
                    <h2>Jobs</h2>
                    <div ng-if="loadingJobs" class="loading-component">
                        <h4>
                            <i class="fa fa-circle-o-notch fa-spin fa-2x"></i><br />
                            Loading
                        </h4>
                    </div>
                    <div ng-if="!loadingJobs">
                        <div ng-show="jobError" class="alert alert-danger text-center"><strong>{{ jobError }}</strong> {{ jobErrorStatus }}</div>
                        <div ng-show="!jobError">
                            <div class="margin-bottom-md">
                                Performance and activity status for all current job types.
=======
                <div ng-if="!loadingJobs">
                    <div ng-show="jobError" class="alert alert-danger text-center"><strong>{{ jobError }}</strong> {{ jobErrorStatus }}</div>
                    <div ng-show="!jobError">
                        <div class="row margin-bottom-md">
                            <div class="col-xs-6">
                                Performance and activity status for all current job types.
                            </div>
                            <div class="col-xs-6 text-right">
                                <strong>Error Labels:</strong> <span class="label label-system">System</span> <span class="label label-data">Data</span> <span class="label label-algorithm">Algorithm</span>
>>>>>>> f923411a
                            </div>
                        </div>
                        <ais-grid-chart data="jobData" icons="true" scale="1" mode="tooltip"></ais-grid-chart>
                    </div>
                </div>
            </div>
        </div>
    </div>
</div><|MERGE_RESOLUTION|>--- conflicted
+++ resolved
@@ -78,35 +78,14 @@
                         Loading
                     </h4>
                 </div>
-<<<<<<< HEAD
-                <div class="col-xs-12 col-md-6">
-                    <h2>Jobs</h2>
-                    <div ng-if="loadingJobs" class="loading-component">
-                        <h4>
-                            <i class="fa fa-circle-o-notch fa-spin fa-2x"></i><br />
-                            Loading
-                        </h4>
-                    </div>
-                    <div ng-if="!loadingJobs">
-                        <div ng-show="jobError" class="alert alert-danger text-center"><strong>{{ jobError }}</strong> {{ jobErrorStatus }}</div>
-                        <div ng-show="!jobError">
-                            <div class="margin-bottom-md">
-                                Performance and activity status for all current job types.
-=======
                 <div ng-if="!loadingJobs">
                     <div ng-show="jobError" class="alert alert-danger text-center"><strong>{{ jobError }}</strong> {{ jobErrorStatus }}</div>
                     <div ng-show="!jobError">
-                        <div class="row margin-bottom-md">
-                            <div class="col-xs-6">
-                                Performance and activity status for all current job types.
-                            </div>
-                            <div class="col-xs-6 text-right">
-                                <strong>Error Labels:</strong> <span class="label label-system">System</span> <span class="label label-data">Data</span> <span class="label label-algorithm">Algorithm</span>
->>>>>>> f923411a
-                            </div>
+                        <div class="margin-bottom-md">
+                            Performance and activity status for all current job types.
                         </div>
-                        <ais-grid-chart data="jobData" icons="true" scale="1" mode="tooltip"></ais-grid-chart>
                     </div>
+                    <ais-grid-chart data="jobData" icons="true" scale="1" mode="tooltip"></ais-grid-chart>
                 </div>
             </div>
         </div>
