--- conflicted
+++ resolved
@@ -77,17 +77,10 @@
     },
     "error": {
         "id": 1,
-<<<<<<< HEAD
-        "name": "missing-input",
-        "title": "Missing Input",
-        "description": "The error that caused the failure is unknown. This needs to be a super long error message though to be able to see how to optimize the display. So even though I don't know what happened here I need to keep going on about the fact that an error occurred. So yeah, there was an error here and you're just going to have to deal with it.",
-        "category": "ALGORITHM",
-=======
         "name": "unknown",
         "title": "Unknown",
         "description": "The error that caused the failure is unknown. This needs to be a super long error message though to be able to see how to optimize the display. So even though I don't know what happened here I need to keep going on about the fact that an error occurred. So yeah, there was an error here and you're just going to have to deal with it.",
         "category": "SYSTEM",
->>>>>>> 1f0f33f4
         "is_builtin": true,
         "created": "2016-05-05T16:31:57Z",
         "last_modified": "2016-05-05T16:31:57Z"
