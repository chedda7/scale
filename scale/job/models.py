--- conflicted
+++ resolved
@@ -80,12 +80,7 @@
             batch_job = BatchJob.objects.get(job_id=job.id)
             Batch.objects.count_completed_job(batch_job.batch.id)
         except BatchJob.DoesNotExist:
-<<<<<<< HEAD
             pass
-=======
-            batch_job = None
-
->>>>>>> c4c8354a
 
     def create_job(self, job_type, event, superseded_job=None, delete_superseded=True):
         """Creates a new job for the given type and returns the job model. Optionally a job can be provided that the new
