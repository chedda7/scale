"""Defines the database models for recipes and recipe types"""
from __future__ import unicode_literals

import copy

import django.utils.timezone as timezone
import django.contrib.postgres.fields
from django.db import models, transaction

from job.models import Job, JobType
from recipe.configuration.data.recipe_data import RecipeData
from recipe.configuration.definition.recipe_definition import RecipeDefinition
from recipe.exceptions import CreateRecipeError, ReprocessError, SupersedeError
from recipe.handlers.graph_delta import RecipeGraphDelta
from recipe.handlers.handler import RecipeHandler
from recipe.triggers.configuration.trigger_rule import RecipeTriggerRuleConfiguration
from storage.models import ScaleFile
from trigger.configuration.exceptions import InvalidTriggerType
from trigger.models import TriggerEvent, TriggerRule


# IMPORTANT NOTE: Locking order
# Always adhere to the following model order for obtaining row locks via select_for_update() in order to prevent
# deadlocks and ensure query efficiency
# When editing a job/recipe type: RecipeType, JobType, TriggerRule


class RecipeManager(models.Manager):
    """Provides additional methods for handling recipes
    """

    def complete_recipe(self, recipe_id, when):
        """Marks the recipe with the given ID as being completed

        :param recipe_id: The recipe ID
        :type recipe_id: :int
        :param when: The time that the recipe was completed
        :type when: :class:`datetime.datetime`
        """

        modified = timezone.now()
        self.filter(id=recipe_id).update(completed=when, last_modified=modified)

        # Count as a completed recipe if part of a batch
        from batch.models import Batch, BatchRecipe
        try:
            batch_recipe = BatchRecipe.objects.get(recipe_id=recipe_id)
            Batch.objects.count_completed_recipe(batch_recipe.batch.id)
        except BatchRecipe.DoesNotExist:
            batch_recipe = None

    @transaction.atomic
<<<<<<< HEAD
    def create_recipe(self, recipe_type, data, event, batch_id=None, superseded_recipe=None, delta=None,
                      superseded_jobs=None, priority=None):
=======
    def create_recipe(self, recipe_type, input, event, superseded_recipe=None, delta=None, superseded_jobs=None,
                      priority=None):
>>>>>>> 08c44a23
        """Creates a new recipe for the given type and returns a recipe handler for it. All jobs for the recipe will
        also be created. If the new recipe is superseding an old recipe, superseded_recipe, delta, and superseded_jobs
        must be provided and the caller must have obtained a model lock on all job models in superseded_jobs and on the
        superseded_recipe model. All database changes occur in an atomic transaction.

        :param recipe_type: The type of the recipe to create
        :type recipe_type: :class:`recipe.models.RecipeType`
        :param input: The recipe input to run on, should be None if superseded_recipe is provided
        :type input: :class:`recipe.data.recipe_data.RecipeData`
        :param event: The event that triggered the creation of this recipe
        :type event: :class:`trigger.models.TriggerEvent`
        :param batch_id: The ID of the batch that contains this recipe
        :type batch_id: int
        :param superseded_recipe: The recipe that the created recipe is superseding, possibly None
        :type superseded_recipe: :class:`recipe.models.Recipe`
        :param delta: If not None, represents the changes between the old recipe to supersede and the new recipe
        :type delta: :class:`recipe.handlers.graph_delta.RecipeGraphDelta`
        :param superseded_jobs: If not None, represents the job models (stored by job name) of the old recipe to
            supersede. This mapping must include all jobs created by the previous recipe, not just the ones that will
            actually be replaced by the new recipe definition.
        :type superseded_jobs: {string: :class:`job.models.Job`}
        :param priority: An optional argument to set the priority of the new recipe jobs
        :type priority: int
        :returns: A handler for the new recipe
        :rtype: :class:`recipe.handlers.handler.RecipeHandler`

        :raises :class:`recipe.exceptions.CreateRecipeError`: If general recipe parameters are invalid
        :raises :class:`recipe.exceptions.SupersedeError`: If the superseded parameters are invalid
        :raises :class:`recipe.exceptions.ReprocessError`: If recipe cannot be reprocessed
        :raises :class:`recipe.configuration.data.exceptions.InvalidRecipeData`: If the recipe data is invalid
        """

        if not recipe_type.is_active:
            raise CreateRecipeError('Recipe type is no longer active')
        if event is None:
            raise CreateRecipeError('Event that triggered recipe creation is required')

        recipe = Recipe()
        recipe.recipe_type = recipe_type
        recipe.recipe_type_rev = RecipeTypeRevision.objects.get_revision(recipe_type.id, recipe_type.revision_num)
        recipe.event = event
        recipe.batch_id = batch_id
        recipe_definition = recipe.get_recipe_definition()
        when = timezone.now()

        if superseded_recipe:
            # Mark superseded recipe
            superseded_recipe.is_superseded = True
            superseded_recipe.superseded = when
            superseded_recipe.save()

            # Use data from superseded recipe
            input = superseded_recipe.get_recipe_data()
            if not delta:
                raise SupersedeError('Cannot supersede a recipe without delta')

            # New recipe references superseded recipe
            root_id = superseded_recipe.root_superseded_recipe_id
            if not root_id:
                root_id = superseded_recipe.id
            recipe.root_superseded_recipe_id = root_id
            recipe.superseded_recipe = superseded_recipe
        else:
            if delta:
                raise SupersedeError('delta must be provided with a superseded recipe')

        # Validate recipe data and save recipe
        recipe_definition.validate_data(input)
        recipe.input = input.get_dict()
        recipe.save()

        # Save models for each recipe input file
        recipe_files = []
        for input_file_info in input.get_input_file_info():
            recipe_file = RecipeInputFile()
            recipe_file.recipe_id = recipe.id
            recipe_file.scale_file_id = input_file_info[0]
            recipe_file.recipe_input = input_file_info[1]
            recipe_file.created = recipe.created
            recipe_files.append(recipe_file)
        RecipeInputFile.objects.bulk_create(recipe_files)

        # Create recipe jobs and link them to the recipe
        recipe_jobs = self._create_recipe_jobs(batch_id, recipe, event, when, delta, superseded_jobs, priority)
        handler = RecipeHandler(recipe, recipe_jobs)
        # Block any new jobs that need to be blocked
        jobs_to_blocked = handler.get_blocked_jobs()
        if jobs_to_blocked:
            Job.objects.update_status(jobs_to_blocked, 'BLOCKED', when)
        return handler

    def _create_recipe_jobs(self, batch_id, recipe, event, when, delta, superseded_jobs, priority=None):
        """Creates and returns the job and recipe_job models for the given new recipe. If the new recipe is superseding
        an old recipe, both delta and superseded_jobs must be provided and the caller must have obtained a model lock on
        all job models in superseded_jobs.

        :param batch_id: The ID of the batch that contains this recipe
        :type batch_id: int
        :param recipe: The new recipe
        :type recipe: :class:`recipe.models.Recipe`
        :param event: The event that triggered the creation of this recipe
        :type event: :class:`trigger.models.TriggerEvent`
        :param when: The time that the recipe was created
        :type when: :class:`datetime.datetime`
        :param delta: If not None, represents the changes between the old recipe to supersede and the new recipe
        :type delta: :class:`recipe.handlers.graph_delta.RecipeGraphDelta`
        :param superseded_jobs: If not None, represents the job models (stored by job name) of the old recipe to
            supersede. This mapping must include all jobs created by the previous recipe, not just the ones that will
            actually be replaced by the new recipe definition.
        :type superseded_jobs: {string: :class:`job.models.Job`}
        :param priority: An optional argument to set the priority of the new recipe jobs
        :type priority: int
        :returns: The list of newly created recipe_job models (without id field populated)
        :rtype: [:class:`recipe.models.RecipeJob`]

        :raises :class:`recipe.exceptions.ReprocessError`: If recipe cannot be reprocessed
        """

        recipe_jobs_to_create = []
        jobs_to_supersede = []
        for job_tuple in recipe.get_recipe_definition().get_jobs_to_create():
            job_name = job_tuple[0]
            job_type = job_tuple[1]
            superseded_job = None

            if delta:  # Look at changes from recipe we are superseding
                if not delta.can_be_reprocessed:
                    raise ReprocessError('Cannot reprocess recipe')
                if job_name in delta.get_identical_nodes():  # Identical jobs should be copied
                    copied_job = superseded_jobs[delta.get_identical_nodes()[job_name]]
                    recipe_job = RecipeJob()
                    recipe_job.job = copied_job
                    recipe_job.job_name = job_name
                    recipe_job.recipe = recipe
                    recipe_job.is_original = False
                    recipe_jobs_to_create.append(recipe_job)
                    continue  # Don't create a new job, just copy old one
                elif job_name in delta.get_changed_nodes():  # Changed jobs should be superseded
                    superseded_job = superseded_jobs[delta.get_changed_nodes()[job_name]]
                    jobs_to_supersede.append(superseded_job)

            job = Job.objects.create_job(job_type, event, root_recipe_id=recipe.root_superseded_recipe_id,
                                         recipe_id=recipe.id, batch_id=batch_id, superseded_job=superseded_job)
            if priority is not None:
                job.priority = priority
            job.save()
            recipe_job = RecipeJob()
            recipe_job.job = job
            recipe_job.job_name = job_name
            recipe_job.recipe = recipe
            recipe_jobs_to_create.append(recipe_job)

        if delta:
            # Go through deleted jobs, unpublish their products, and get ready to supersede them
            try:
                from product.models import ProductFile
            except ImportError:
                ProductFile = None
            for deleted_job_name in delta.get_deleted_nodes():
                deleted_job = superseded_jobs[deleted_job_name]
                jobs_to_supersede.append(deleted_job)
                root_job_id = deleted_job.root_superseded_job_id
                if not root_job_id:
                    root_job_id = deleted_job.id
                if ProductFile:
                    ProductFile.objects.unpublish_products(root_job_id, when)
        if jobs_to_supersede:
            # Supersede any jobs that were changed or deleted in new recipe
            Job.objects.supersede_jobs(jobs_to_supersede, when)

        RecipeJob.objects.bulk_create(recipe_jobs_to_create)
        return recipe_jobs_to_create

    def get_latest_recipe_ids_for_jobs(self, job_ids):
        """Returns the IDs of the latest (non-superseded) recipes that contain the jobs with the given IDs

        :param job_ids: The job IDs
        :type job_ids: list
        :returns: The recipe IDs
        :rtype: list
        """

        recipe_ids = set()
        # A job should match at most one non-superseded recipe
        for recipe_job in RecipeJob.objects.filter(job_id__in=job_ids, recipe__is_superseded=False).only('recipe_id'):
            recipe_ids.add(recipe_job.recipe_id)

        return list(recipe_ids)

    def get_recipe_for_job(self, job_id):
        """Returns the original recipe for the job with the given ID (returns None if the job is not in a recipe). The
        returned model will have its related recipe_type and recipe_type_rev models populated. If the job exists in
        multiple recipes due to superseding, the original (first) recipe is returned.

        :param job_id: The job ID
        :type job_id: int
        :returns: The recipe_job model with related recipe_type and recipe_type-rev, possibly None
        :rtype: :class:`recipe.models.RecipeJob`
        """

        recipe_job_qry = RecipeJob.objects.select_related('recipe__recipe_type', 'recipe__recipe_type_rev')
        try:
            recipe_job = recipe_job_qry.get(job_id=job_id, is_original=True)
        except RecipeJob.DoesNotExist:
            return None
        return recipe_job

    # TODO: remove this once job failure, completion, and cancellation have moved to messaging system
    def get_recipe_handler_for_job(self, job_id):
        """Returns the recipe handler (possibly None) for the recipe containing the job with the given ID. The caller
        must first have obtained a model lock on the job model for the given ID. This method will acquire model locks on
        all jobs models that depend upon the given job, allowing update queries to be made on the dependent jobs. No
        handler will be returned for a job that is not in a non-superseded recipe.

        :param job_id: The job ID
        :type job_id: int
        :returns: The recipe handler, possibly None
        :rtype: :class:`recipe.handlers.handler.RecipeHandler`
        """

        handlers = self.get_recipe_handlers_for_jobs([job_id])
        if handlers:
            return handlers[0]
        return None

    def get_recipe_handlers(self, recipes):
        """Returns the handlers for the given recipes

        :param recipes: The recipe models with recipe_type_rev models populated
        :type recipes: list
        :returns: The recipe handlers
        :rtype: list
        """

        recipe_dict = {recipe.id: recipe for recipe in recipes}
        handlers = []

        recipe_jobs_dict = RecipeJob.objects.get_recipe_jobs(recipe_dict.keys())
        for recipe_id in recipe_dict.keys():
            if recipe_id in recipe_jobs_dict:
                recipe_jobs = recipe_jobs_dict[recipe_id]
                if recipe_jobs:
                    recipe = recipe_dict[recipe_id]
                    handler = RecipeHandler(recipe, recipe_jobs)
                    handlers.append(handler)

        return handlers

    # TODO: remove this once job failure, completion, cancellation, and requeue have moved to messaging system
    def get_recipe_handlers_for_jobs(self, job_ids):
        """Returns recipe handlers for all of the recipes containing the jobs with the given IDs. The caller must first
        have obtained model locks on all of the job models for the given IDs. This method will acquire model locks on
        all jobs models that depend upon the given jobs, allowing update queries to be made on the dependent jobs.
        Handlers will not be returned for jobs that are not in a recipe or for recipes that are superseded.

        :param job_ids: The job IDs
        :type job_ids: [int]
        :returns: The recipe handlers
        :rtype: [:class:`recipe.handlers.handler.RecipeHandler`]
        """

        # Figure out the non-superseded recipe ID (if applicable) for each job ID
        recipe_id_per_job_id = {}  # {Job ID: Recipe ID}
        for recipe_job in RecipeJob.objects.filter(job_id__in=job_ids, recipe__is_superseded=False).iterator():
            # A job should match at most one non-superseded recipe
            recipe_id_per_job_id[recipe_job.job_id] = recipe_job.recipe_id
        if not recipe_id_per_job_id:
            return {}

        # Get handlers for all recipes and figure out dependent jobs to lock
        recipe_ids = recipe_id_per_job_id.values()
        handlers = self._get_recipe_handlers(recipe_ids)
        job_ids_to_lock = set()
        for job_id in recipe_id_per_job_id:
            recipe_id = recipe_id_per_job_id[job_id]
            if recipe_id in handlers:
                handler = handlers[recipe_id]
                job_ids_to_lock |= handler.get_dependent_job_ids(job_id)  # Add dependent IDs by doing set union

        if not job_ids_to_lock:
            # No dependent jobs, just return handlers
            return handlers.values()

        # Lock dependent recipe jobs
        Job.objects.lock_jobs(job_ids_to_lock)

        # Return handlers with updated data after all dependent jobs have been locked
        return self._get_recipe_handlers(recipe_ids).values()

    def get_recipes(self, started=None, ended=None, type_ids=None, type_names=None, batch_ids=None, 
                    include_superseded=False, order=None):
        """Returns a list of recipes within the given time range.

        :param started: Query recipes updated after this amount of time.
        :type started: :class:`datetime.datetime`
        :param ended: Query recipes updated before this amount of time.
        :type ended: :class:`datetime.datetime`
        :param type_ids: Query recipes of the type associated with the identifier.
        :type type_ids: [int]
        :param type_names: Query recipes of the type associated with the name.
        :type type_names: [string]
        :param batch_ids: Query jobs associated with batches with the given identifiers.
        :type batch_ids: list[int]
        :param include_superseded: Whether to include recipes that are superseded.
        :type include_superseded: bool
        :param order: A list of fields to control the sort order.
        :type order: [string]
        :returns: The list of recipes that match the time range.
        :rtype: [:class:`recipe.models.Recipe`]
        """

        # Fetch a list of recipes
        recipes = Recipe.objects.all()
        recipes = recipes.select_related('recipe_type', 'recipe_type_rev', 'event')
        recipes = recipes.defer('recipe_type__definition', 'recipe_type_rev__recipe_type',
                                'recipe_type_rev__definition')

        # Apply time range filtering
        if started:
            recipes = recipes.filter(last_modified__gte=started)
        if ended:
            recipes = recipes.filter(last_modified__lte=ended)

        # Apply type filtering
        if type_ids:
            recipes = recipes.filter(recipe_type_id__in=type_ids)
        if type_names:
            recipes = recipes.filter(recipe_type__name__in=type_names)

        # Apply batch filtering 
        if batch_ids:
            recipes = recipes.filter(batchrecipe__batch__in=batch_ids)

        # Apply additional filters
        if not include_superseded:
            recipes = recipes.filter(is_superseded=False)

        # Apply sorting
        if order:
            recipes = recipes.order_by(*order)
        else:
            recipes = recipes.order_by('last_modified')
        return recipes

    def get_recipes_with_definitions(self, recipe_ids):
        """Returns a list of recipes with their definitions (recipe_type_rev models populated) for the given recipe IDs

        :param recipe_ids: The recipe IDs
        :type recipe_ids: list
        :returns: The list of recipes with their recipe_type_rev models populated
        :rtype: list
        """

        return Recipe.objects.select_related('recipe_type_rev').filter(id__in=recipe_ids)

    def get_details(self, recipe_id):
        """Gets the details for a given recipe including its associated jobs and input files.

        :param recipe_id: The unique identifier of the recipe to fetch.
        :type recipe_id: :int
        :returns: A recipe with additional information.
        :rtype: :class:`recipe.models.Recipe`
        """

        # Attempt to fetch the requested recipe
        recipe = Recipe.objects.select_related(
            'recipe_type_rev', 'event', 'event__rule', 'root_superseded_recipe',
            'root_superseded_recipe__recipe_type', 'superseded_recipe', 'superseded_recipe__recipe_type',
            'superseded_by_recipe', 'superseded_by_recipe__recipe_type'
        ).get(pk=recipe_id)

        # Update the recipe with job models
        jobs = RecipeJob.objects.filter(recipe_id=recipe.id)
        jobs = jobs.select_related('job', 'job__job_type', 'job__event', 'job__error')
        recipe.jobs = jobs
        return recipe

    # TODO: remove function when REST API v5 is removed
    def get_details_v5(self, recipe_id):
        """Gets the details for a given recipe including its associated jobs and input files.

        :param recipe_id: The unique identifier of the recipe to fetch.
        :type recipe_id: :int
        :returns: A recipe with additional information.
        :rtype: :class:`recipe.models.Recipe`
        """

        # Attempt to fetch the requested recipe
        recipe = Recipe.objects.select_related(
            'recipe_type', 'recipe_type_rev', 'event', 'event__rule', 'root_superseded_recipe',
            'root_superseded_recipe__recipe_type', 'superseded_recipe', 'superseded_recipe__recipe_type',
            'superseded_by_recipe', 'superseded_by_recipe__recipe_type'
        ).get(pk=recipe_id)

        # Update the recipe with source file models
        input_file_ids = recipe.get_recipe_data().get_input_file_ids()
        input_files = ScaleFile.objects.filter(id__in=input_file_ids)
        input_files = input_files.select_related('workspace').defer('workspace__json_config')
        input_files = input_files.order_by('id').distinct('id')

        recipe_definition_dict = recipe.get_recipe_definition().get_dict()
        recipe_data_dict = recipe.get_recipe_data().get_dict()
        recipe.inputs = self._merge_recipe_data(recipe_definition_dict['input_data'], recipe_data_dict['input_data'],
                                                input_files)

        # Update the recipe with job models
        jobs = RecipeJob.objects.filter(recipe_id=recipe.id)
        jobs = jobs.select_related('job', 'job__job_type', 'job__event', 'job__error')
        recipe.jobs = jobs
        return recipe

    @transaction.atomic
    def reprocess_recipe(self, recipe_id, batch_id=None, job_names=None, all_jobs=False, priority=None):
        """Schedules an existing recipe for re-processing. All requested jobs, jobs that have changed in the latest
        revision, and any of their dependent jobs will be re-processed. All database changes occur in an atomic
        transaction. A recipe instance that is already superseded cannot be re-processed again.

        :param recipe_id: The identifier of the recipe to re-process
        :type recipe_id: int
        :param batch_id: The ID of the batch that contains the new recipe
        :type batch_id: int
        :param job_names: A list of job names from the recipe that should be forced to re-process even if the latest
            recipe revision left them unchanged. If none are passed, then only jobs that changed are scheduled.
        :type job_names: [string]
        :param all_jobs: Indicates all jobs should be forced to re-process even if the latest recipe revision left them
            unchanged. This is a convenience for passing all the individual names in the job_names parameter and this
            parameter will override any values passed there.
        :type all_jobs: bool
        :param priority: An optional argument to reset the priority of associated jobs before they are queued
        :type priority: int
        :returns: A handler for the new recipe
        :rtype: :class:`recipe.handlers.handler.RecipeHandler`

        :raises :class:`recipe.exceptions.ReprocessError`: If recipe cannot be re-processed
        """

        # Determine the old recipe graph
        prev_recipe = Recipe.objects.select_related('recipe_type', 'recipe_type_rev').get(pk=recipe_id)
        prev_graph = prev_recipe.get_recipe_definition().get_graph()

        # Superseded recipes cannot be reprocessed
        if prev_recipe.is_superseded:
            raise ReprocessError('Unable to re-process a recipe that is already superseded')

        # Populate the list of all job names in the recipe as a shortcut
        if all_jobs:
            job_names = prev_graph.get_topological_order()

        # Determine the current recipe graph
        current_type = prev_recipe.recipe_type
        current_graph = current_type.get_recipe_definition().get_graph()

        # Make sure that something is different to reprocess
        if current_type.revision_num == prev_recipe.recipe_type_rev.revision_num and not job_names:
            raise ReprocessError('Job names must be provided when the recipe type has not changed')

        # Compute the job differences between recipe revisions including forced ones
        graph_delta = RecipeGraphDelta(prev_graph, current_graph)
        if job_names:
            for job_name in job_names:
                graph_delta.reprocess_identical_node(job_name)

        # Get the old recipe jobs that will be superseded
        prev_recipe_jobs = RecipeJob.objects.filter(recipe=prev_recipe)

        # Acquire model locks
        superseded_recipe = Recipe.objects.select_for_update().get(pk=recipe_id)
        prev_jobs = Job.objects.select_for_update().filter(pk__in=[rj.job_id for rj in prev_recipe_jobs])
        prev_jobs_dict = {j.id: j for j in prev_jobs}
        superseded_jobs = {rj.job_name: prev_jobs_dict[rj.job_id] for rj in prev_recipe_jobs}

        # Create an event to represent this request
        description = {'user': 'Anonymous'}
        event = TriggerEvent.objects.create_trigger_event('USER', None, description, timezone.now())

        # Create the new recipe while superseding the old one and queuing the associated jobs
        try:
            from queue.models import Queue
            return Queue.objects.queue_new_recipe(current_type, None, event, batch_id=batch_id,
                                                  superseded_recipe=superseded_recipe, delta=graph_delta,
                                                  superseded_jobs=superseded_jobs, priority=priority)
        except ImportError:
            raise ReprocessError('Unable to import from queue application')

    # TODO: remove this once job failure, completion, cancellation, and requeue have moved to messaging system
    def _get_recipe_handlers(self, recipe_ids):
        """Returns the handlers for the given recipe IDs. If a given recipe ID is not valid it will not be included in
        the results.

        :param recipe_ids: The recipe IDs
        :type recipe_ids: [int]
        :returns: The recipe handlers by recipe ID
        :rtype: {int: :class:`recipe.handler.RecipeHandler`}
        """

        handlers = {}  # {Recipe ID: Recipe handler}
        recipe_jobs_dict = RecipeJob.objects.get_recipe_jobs_old(recipe_ids)
        for recipe_id in recipe_ids:
            if recipe_id in recipe_jobs_dict:
                recipe_jobs = recipe_jobs_dict[recipe_id]
                if recipe_jobs:
                    recipe = recipe_jobs[0].recipe
                    handler = RecipeHandler(recipe, recipe_jobs)
                    handlers[recipe.id] = handler
        return handlers

        # TODO: remove this function when REST API v5 is removed
    def _merge_recipe_data(self, recipe_definition_dict, recipe_data_dict, recipe_files):
        """Merges data for a single recipe instance with its recipe definition to produce a mapping of key/values.

        :param recipe_definition_dict: A dictionary representation of the recipe type definition.
        :type recipe_definition_dict: dict
        :param recipe_data_dict: A dictionary representation of the recipe instance data.
        :type recipe_data_dict: dict
        :param recipe_files: A list of files that are referenced by the recipe data.
        :type recipe_files: [:class:`storage.models.ScaleFile`]
        :return: A dictionary of each definition key mapped to the corresponding data value.
        :rtype: dict
        """

        # Setup the basic structure for merged results
        merged_dicts = copy.deepcopy(recipe_definition_dict)
        name_map = {merged_dict['name']: merged_dict for merged_dict in merged_dicts}
        file_map = {recipe_file.id: recipe_file for recipe_file in recipe_files}

        # Merge the recipe data with the definition attributes
        for data_dict in recipe_data_dict:
            value = None
            if 'value' in data_dict:
                value = data_dict['value']
            elif 'file_id' in data_dict:
                value = file_map[data_dict['file_id']]
            elif 'file_ids' in data_dict:
                value = [file_map[file_id] for file_id in data_dict['file_ids']]

            merged_dict = name_map[data_dict['name']]
            merged_dict['value'] = value
        return merged_dicts


class Recipe(models.Model):
    """Represents a recipe to be run on the cluster. A model lock must be obtained using select_for_update() on any
    recipe model before adding new jobs to it or superseding it.

    :keyword recipe_type: The type of this recipe
    :type recipe_type: :class:`django.db.models.ForeignKey`
    :keyword recipe_type_rev: The revision of the recipe type when this recipe was created
    :type recipe_type_rev: :class:`django.db.models.ForeignKey`
    :keyword event: The event that triggered the creation of this recipe
    :type event: :class:`django.db.models.ForeignKey`
    :keyword batch: The batch that contains this recipe
    :type batch: :class:`django.db.models.ForeignKey`

    :keyword is_superseded: Whether this recipe has been superseded and is obsolete. This may be true while
        superseded_by_recipe (the reverse relationship of superseded_recipe) is null, indicating that this recipe is
        obsolete, but there is no new recipe that has directly taken its place.
    :type is_superseded: :class:`django.db.models.BooleanField`
    :keyword root_superseded_recipe: The first recipe in the chain of superseded recipes. This field will be null for
        the first recipe in the chain (i.e. recipes that have a null superseded_recipe field).
    :type root_superseded_recipe: :class:`django.db.models.ForeignKey`
    :keyword superseded_recipe: The recipe that was directly superseded by this recipe. The reverse relationship can be
        accessed using 'superseded_by_recipe'.
    :type superseded_recipe: :class:`django.db.models.ForeignKey`

    :keyword data: JSON description defining the data for this recipe
    :type data: :class:`django.contrib.postgres.fields.JSONField`

    :keyword created: When the recipe was created
    :type created: :class:`django.db.models.DateTimeField`
    :keyword completed: When every job in the recipe was completed successfully
    :type completed: :class:`django.db.models.DateTimeField`
    :keyword superseded: When this recipe was superseded
    :type superseded: :class:`django.db.models.DateTimeField`
    :keyword last_modified: When the recipe was last modified
    :type last_modified: :class:`django.db.models.DateTimeField`
    """

    recipe_type = models.ForeignKey('recipe.RecipeType', on_delete=models.PROTECT)
    recipe_type_rev = models.ForeignKey('recipe.RecipeTypeRevision', on_delete=models.PROTECT)
    event = models.ForeignKey('trigger.TriggerEvent', on_delete=models.PROTECT)
<<<<<<< HEAD
    batch = models.ForeignKey('batch.Batch', related_name='recipes_for_batch', blank=True, null=True,
                              on_delete=models.PROTECT)
=======

    input = django.contrib.postgres.fields.JSONField(default=dict)
>>>>>>> 08c44a23

    is_superseded = models.BooleanField(default=False)
    root_superseded_recipe = models.ForeignKey('recipe.Recipe', related_name='superseded_by_recipes', blank=True,
                                               null=True, on_delete=models.PROTECT)
    superseded_recipe = models.OneToOneField('recipe.Recipe', related_name='superseded_by_recipe', blank=True,
                                             null=True, on_delete=models.PROTECT)

    data = django.contrib.postgres.fields.JSONField(default=dict)

    created = models.DateTimeField(auto_now_add=True)
    completed = models.DateTimeField(blank=True, null=True)
    superseded = models.DateTimeField(blank=True, null=True)
    last_modified = models.DateTimeField(auto_now=True)

    objects = RecipeManager()

    def get_recipe_data(self):
        """Returns the data for this recipe

        :returns: The input for this recipe
        :rtype: :class:`recipe.configuration.data.recipe_data.RecipeData`
        """

        return RecipeData(self.input)

    def get_recipe_definition(self):
        """Returns the definition for this recipe

        :returns: The definition for this recipe
        :rtype: :class:`recipe.configuration.definition.recipe_definition.RecipeDefinition`
        """

        return RecipeDefinition(self.recipe_type_rev.definition)

    class Meta(object):
        """meta information for the db"""
        db_table = 'recipe'
        index_together = ['last_modified', 'recipe_type']


class RecipeInputFileManager(models.Manager):
    """Provides additional methods for handleing RecipeInputFiles"""

    def get_recipe_input_files(self, recipe_id, started=None, ended=None, time_field=None, file_name=None,
                               recipe_input=None):
        """Returns a query for Input Files filtered on the given fields.

        :param recipe_id: The recipe ID
        :type recipe_id: int
        :param started: Query Scale files updated after this amount of time.
        :type started: :class:`datetime.datetime`
        :param ended: Query Scale files updated before this amount of time.
        :type ended: :class:`datetime.datetime`
        :keyword time_field: The time field to use for filtering.
        :type time_field: string
        :param file_name: Query Scale files with the given file name.
        :type file_name: str
        :param recipe_input: The name of the recipe input that the file was passed into
        :type recipe_input: str
        :returns: The Scale file query
        :rtype: :class:`django.db.models.QuerySet`
        """

        files = ScaleFile.objects.filter_files(started=started, ended=ended, time_field=time_field,
                                               file_name=file_name)

        files = files.filter(recipeinputfile__recipe=recipe_id).order_by('last_modified')                          

        if recipe_input:
            files = files.filter(recipeinputfile__recipe_input=recipe_input)

        # Reach back to the recipe_data to get input_file data for legacy recipes
        if not files:
            recipe_data = Recipe.objects.get(pk=recipe_id).get_recipe_data()
            recipe_input_files = recipe_data.get_input_file_info()

            if recipe_input:
                recipe_input_file_ids = [f_id for f_id, name in recipe_input_files if name == recipe_input]
            else:
                recipe_input_file_ids = [f_id for f_id, name in recipe_input_files]

            files = ScaleFile.objects.filter_files(started=started, ended=ended, time_field=time_field,
                                                    file_name=file_name)
                                                    
            files = files.filter(id__in=recipe_input_file_ids).order_by('last_modified')

        return files



class RecipeInputFile(models.Model):
    """Links a recipe and its input files together. A file can be used as input to multiple recipes and a recipe can
    accept multiple input files. This model is useful for determining relevant recipes to run during re-processing.

    :keyword recipe: The recipe that the input file is linked to
    :type recipe: :class:`django.db.models.ForeignKey`
    :keyword scale_file: The input file that the recipe is linked to
    :type scale_file: :class:`django.db.models.ForeignKey`
    :keyword recipe_input: The name of the recipe input parameter
    :type recipe_input: :class:`django.db.models.CharField`
    :keyword created: When the recipe was created
    :type created: :class:`django.db.models.DateTimeField`
    """

    recipe = models.ForeignKey('recipe.Recipe', on_delete=models.PROTECT)
    scale_file = models.ForeignKey('storage.ScaleFile', on_delete=models.PROTECT)
    recipe_input = models.CharField(blank=True, null=True, max_length=250)
    created = models.DateTimeField(auto_now_add=True)

    objects = RecipeInputFileManager()

    class Meta(object):
        """meta information for the db"""
        db_table = 'recipe_input_file'


class RecipeJobManager(models.Manager):
    """Provides additional methods for handling jobs linked to a recipe
    """

    def get_recipe_jobs(self, recipe_ids):
        """Returns the recipe_job models with related job and job_type_rev models for the given recipe IDs

        :param recipe_ids: The recipe IDs
        :type recipe_ids: list
        :returns: Dict where each recipe ID maps to a list of corresponding recipe_job models
        :rtype: dict
        """

        recipe_jobs = {}  # {Recipe ID: [Recipe job]}

        for recipe_job in self.select_related('job__job_type_rev').filter(recipe_id__in=recipe_ids):
            if recipe_job.recipe_id in recipe_jobs:
                recipe_jobs[recipe_job.recipe_id].append(recipe_job)
            else:
                recipe_jobs[recipe_job.recipe_id] = [recipe_job]

        return recipe_jobs

    # TODO: remove this once job failure, completion, cancellation, and requeue have moved to messaging system
    def get_recipe_jobs_old(self, recipe_ids):
        """Returns the recipe_job models with related recipe, recipe_type, recipe_type_rev, job, job_type, and
        job_type_rev models for the given recipe IDs

        :param recipe_ids: The recipe IDs
        :type recipe_ids: [int]
        :returns: Dict where each recipe ID maps to its corresponding recipe_job models
        :rtype: {int: [:class:`recipe.models.RecipeJob`]}
        """

        recipes = {}  # {Recipe ID: [Recipe job]}

        recipe_qry = self.select_related('recipe__recipe_type', 'recipe__recipe_type_rev')
        recipe_qry = recipe_qry.select_related('job__job_type', 'job__job_type_rev')
        recipe_qry = recipe_qry.filter(recipe_id__in=recipe_ids)

        for recipe_job in recipe_qry.iterator():
            if recipe_job.recipe_id not in recipes:
                recipes[recipe_job.recipe_id] = []
            recipes[recipe_job.recipe_id].append(recipe_job)

        return recipes


class RecipeJob(models.Model):
    """Links a job and a recipe together. Jobs may exist in multiple recipes due to superseding. For an original job and
    recipe combination, the is_original flag is True. When recipe B supersedes recipe A, the non-superseded jobs from
    recipe A that are being copied to recipe B will have models with is_original set to False.

    :keyword recipe: The recipe that the job is linked to
    :type recipe: :class:`django.db.models.ForeignKey`
    :keyword job: The job that the recipe is linked to
    :type job: :class:`django.db.models.OneToOneField`
    :keyword job_name: The unique name of the job within the recipe
    :type job_name: :class:`django.db.models.CharField`
    :keyword is_original: Whether this is the original recipe for the job (True) or the job is copied from a superseded
        recipe (False)
    :type is_original: :class:`django.db.models.BooleanField`
    """

    recipe = models.ForeignKey('recipe.Recipe', on_delete=models.PROTECT)
    job = models.ForeignKey('job.Job', on_delete=models.PROTECT)
    job_name = models.CharField(max_length=100)
    is_original = models.BooleanField(default=True)

    objects = RecipeJobManager()

    class Meta(object):
        """meta information for the db"""
        db_table = 'recipe_job'


class RecipeTypeManager(models.Manager):
    """Provides additional methods for handling recipe types
    """

    @transaction.atomic
    def create_recipe_type(self, name, version, title, description, definition, trigger_rule):
        """Creates a new recipe type and saves it in the database. All database changes occur in an atomic transaction.

        :param name: The system name of the recipe type
        :type name: str
        :param version: The version of the recipe type
        :type version: str
        :param title: The human-readable name of the recipe type
        :type title: str
        :param description: An optional description of the recipe type
        :type description: str
        :param definition: The definition for running a recipe of this type
        :type definition: :class:`recipe.configuration.definition.recipe_definition.RecipeDefinition`
        :param trigger_rule: The trigger rule that creates recipes of this type
        :type trigger_rule: :class:`trigger.models.TriggerRule`
        :returns: The new recipe type
        :rtype: :class:`recipe.models.RecipeType`

        :raises :class:`recipe.configuration.definition.exceptions.InvalidDefinition`: If any part of the recipe
            definition violates the specification
        :raises :class:`trigger.configuration.exceptions.InvalidTriggerType`: If the given trigger rule is an invalid
            type for creating recipes
        :raises :class:`trigger.configuration.exceptions.InvalidTriggerRule`: If the given trigger rule configuration is
            invalid
        :raises :class:`recipe.configuration.data.exceptions.InvalidRecipeConnection`: If the trigger rule connection to
            the recipe type definition is invalid
        """

        # Must lock job type interfaces so the new recipe type definition can be validated
        _ = definition.get_job_types(lock=True)
        definition.validate_job_interfaces()

        # Validate the trigger rule
        if trigger_rule:
            trigger_config = trigger_rule.get_configuration()
            if not isinstance(trigger_config, RecipeTriggerRuleConfiguration):
                raise InvalidTriggerType('%s is an invalid trigger rule type for creating recipes' % trigger_rule.type)
            trigger_config.validate_trigger_for_recipe(definition)

        # Create the new recipe type
        recipe_type = RecipeType()
        recipe_type.name = name
        recipe_type.version = version
        recipe_type.title = title
        recipe_type.description = description
        recipe_type.definition = definition.get_dict()
        recipe_type.trigger_rule = trigger_rule
        recipe_type.save()

        # Create first revision of the recipe type
        RecipeTypeRevision.objects.create_recipe_type_revision(recipe_type)

        return recipe_type

    @transaction.atomic
    def edit_recipe_type(self, recipe_type_id, title, description, definition, trigger_rule, remove_trigger_rule):
        """Edits the given recipe type and saves the changes in the database. The caller must provide the related
        trigger_rule model. All database changes occur in an atomic transaction. An argument of None for a field
        indicates that the field should not change. The remove_trigger_rule parameter indicates the difference between
        no change to the trigger rule (False) and removing the trigger rule (True) when trigger_rule is None.

        :param recipe_type_id: The unique identifier of the recipe type to edit
        :type recipe_type_id: int
        :param title: The human-readable name of the recipe type, possibly None
        :type title: str
        :param description: A description of the recipe type, possibly None
        :type description: str
        :param definition: The definition for running a recipe of this type, possibly None
        :type definition: :class:`recipe.configuration.definition.recipe_definition.RecipeDefinition`
        :param trigger_rule: The trigger rule that creates recipes of this type, possibly None
        :type trigger_rule: :class:`trigger.models.TriggerRule`
        :param remove_trigger_rule: Indicates whether the trigger rule should be unchanged (False) or removed (True)
            when trigger_rule is None
        :type remove_trigger_rule: bool

        :raises :class:`recipe.configuration.definition.exceptions.InvalidDefinition`: If any part of the recipe
            definition violates the specification
        :raises :class:`trigger.configuration.exceptions.InvalidTriggerType`: If the given trigger rule is an invalid
            type for creating recipes
        :raises :class:`trigger.configuration.exceptions.InvalidTriggerRule`: If the given trigger rule configuration is
            invalid
        :raises :class:`recipe.configuration.data.exceptions.InvalidRecipeConnection`: If the trigger rule connection to
            the recipe type definition is invalid
        """

        # Acquire model lock
        recipe_type = RecipeType.objects.select_for_update().get(pk=recipe_type_id)

        if title is not None:
            recipe_type.title = title

        if description is not None:
            recipe_type.description = description

        if definition:
            # Must lock job type interfaces so the new recipe type definition can be validated
            _ = definition.get_job_types(lock=True)
            definition.validate_job_interfaces()
            recipe_type.definition = definition.get_dict()
            recipe_type.revision_num = recipe_type.revision_num + 1

        if trigger_rule or remove_trigger_rule:
            if recipe_type.trigger_rule:
                # Archive old trigger rule since we are changing to a new one
                TriggerRule.objects.archive_trigger_rule(recipe_type.trigger_rule_id)
            recipe_type.trigger_rule = trigger_rule

        # Validate updated trigger rule against updated definition
        if recipe_type.trigger_rule:
            trigger_config = recipe_type.trigger_rule.get_configuration()
            if not isinstance(trigger_config, RecipeTriggerRuleConfiguration):
                msg = '%s is an invalid trigger rule type for creating recipes'
                raise InvalidTriggerType(msg % recipe_type.trigger_rule.type)
            trigger_config.validate_trigger_for_recipe(recipe_type.get_recipe_definition())

        recipe_type.save()

        if definition:
            # Create new revision of the recipe type for new definition
            RecipeTypeRevision.objects.create_recipe_type_revision(recipe_type)

    def get_active_trigger_rules(self, trigger_type):
        """Returns the active trigger rules with the given trigger type that create jobs and recipes

        :param trigger_type: The trigger rule type
        :type trigger_type: str
        :returns: The active trigger rules for the given type and their associated job/recipe types
        :rtype: list[(:class:`trigger.models.TriggerRule`, :class:`job.models.JobType`
            or :class:`recipe.models.RecipeType`)]
        """

        trigger_rules = []

        # Get trigger rules that create jobs
        job_type_qry = JobType.objects.select_related('trigger_rule')
        for job_type in job_type_qry.filter(trigger_rule__is_active=True, trigger_rule__type=trigger_type):
            trigger_rules.append((job_type.trigger_rule, job_type))

        # Get trigger rules that create recipes
        recipe_type_qry = RecipeType.objects.select_related('trigger_rule')
        for recipe_type in recipe_type_qry.filter(trigger_rule__is_active=True, trigger_rule__type=trigger_type):
            trigger_rules.append((recipe_type.trigger_rule, recipe_type))

        return trigger_rules

    def get_by_natural_key(self, name, version):
        """Django method to retrieve a recipe type for the given natural key

        :param name: The human-readable name of the recipe type
        :type name: string
        :param version: The version of the recipe type
        :type version: string
        :returns: The recipe type defined by the natural key
        :rtype: :class:`recipe.models.RecipeType`
        """

        return self.get(name=name, version=version)

    def get_details(self, recipe_type_id):
        """Gets additional details for the given recipe type model based on related model attributes.

        The additional fields include: job_types.

        :param recipe_type_id: The unique identifier of the recipe type.
        :type recipe_type_id: int
        :returns: The recipe type with extra related attributes.
        :rtype: :class:`recipe.models.RecipeType`
        """

        # Attempt to fetch the requested recipe type
        recipe_type = RecipeType.objects.select_related('trigger_rule').get(pk=recipe_type_id)

        # Add associated job type information
        recipe_type.job_types = recipe_type.get_recipe_definition().get_job_types()

        return recipe_type

    def get_recipe_types(self, started=None, ended=None, order=None):
        """Returns a list of recipe types within the given time range.

        :param started: Query recipe types updated after this amount of time.
        :type started: :class:`datetime.datetime`
        :param ended: Query recipe types updated before this amount of time.
        :type ended: :class:`datetime.datetime`
        :param order: A list of fields to control the sort order.
        :type order: list[str]
        :returns: The list of recipe types that match the time range.
        :rtype: list[:class:`recipe.models.RecipeType`]
        """

        # Fetch a list of recipe types
        recipe_types = RecipeType.objects.all().defer('description')

        # Apply time range filtering
        if started:
            recipe_types = recipe_types.filter(last_modified__gte=started)
        if ended:
            recipe_types = recipe_types.filter(last_modified__lte=ended)

        # Apply sorting
        if order:
            recipe_types = recipe_types.order_by(*order)
        else:
            recipe_types = recipe_types.order_by('last_modified')
        return recipe_types

    def validate_recipe_type(self, name, title, version, description, definition, trigger_config):
        """Validates a new recipe type prior to attempting a save

        :param name: The system name of the recipe type
        :type name: str
        :param title: The human-readable name of the recipe type
        :type title: str
        :param version: The version of the recipe type
        :type version: str
        :param description: An optional description of the recipe type
        :type description: str
        :param definition: The definition for running a recipe of this type
        :type definition: :class:`recipe.configuration.definition.recipe_definition.RecipeDefinition`
        :param trigger_config: The trigger rule configuration
        :type trigger_config: :class:`trigger.configuration.trigger_rule.TriggerRuleConfiguration`
        :returns: A list of warnings discovered during validation.
        :rtype: list[:class:`job.configuration.data.job_data.ValidationWarning`]

        :raises :class:`recipe.configuration.definition.exceptions.InvalidDefinition`: If any part of the recipe
            definition violates the specification
        :raises :class:`trigger.configuration.exceptions.InvalidTriggerType`: If the given trigger rule is an invalid
            type for creating recipes
        :raises :class:`trigger.configuration.exceptions.InvalidTriggerRule`: If the given trigger rule configuration is
            invalid
        :raises :class:`recipe.configuration.data.exceptions.InvalidRecipeConnection`: If the trigger rule connection to
            the recipe type definition is invalid
        """

        warnings = definition.validate_job_interfaces()

        if trigger_config:
            trigger_config.validate()
            if not isinstance(trigger_config, RecipeTriggerRuleConfiguration):
                msg = '%s is an invalid trigger rule type for creating recipes'
                raise InvalidTriggerType(msg % trigger_config.trigger_rule_type)
            warnings.extend(trigger_config.validate_trigger_for_recipe(definition))

        return warnings


class RecipeType(models.Model):
    """Represents a type of recipe that can be run on the cluster. Any updates to a recipe type model requires obtaining
    a lock on the model using select_for_update().

    :keyword name: The identifying name of the recipe type used by clients for queries
    :type name: :class:`django.db.models.CharField`
    :keyword version: The version of the recipe type
    :type version: :class:`django.db.models.CharField`
    :keyword title: The human-readable name of the recipe type
    :type title: :class:`django.db.models.CharField`
    :keyword description: An optional description of the recipe type
    :type description: :class:`django.db.models.CharField`

    :keyword is_system: Whether this is a system recipe type
    :type is_system: :class:`django.db.models.BooleanField`
    :keyword is_active: Whether the recipe type is active (false once recipe type is archived)
    :type is_active: :class:`django.db.models.BooleanField`
    :keyword definition: JSON definition for running a recipe of this type
    :type definition: :class:`django.contrib.postgres.fields.JSONField`
    :keyword revision_num: The current revision number of the definition, starts at one
    :type revision_num: :class:`django.db.models.IntegerField`
    :keyword trigger_rule: The rule to trigger new recipes of this type
    :type trigger_rule: :class:`django.db.models.ForeignKey`

    :keyword created: When the recipe type was created
    :type created: :class:`django.db.models.DateTimeField`
    :keyword archived: When the recipe type was archived (no longer active)
    :type archived: :class:`django.db.models.DateTimeField`
    :keyword last_modified: When the recipe type was last modified
    :type last_modified: :class:`django.db.models.DateTimeField`
    """

    name = models.CharField(db_index=True, max_length=50)
    version = models.CharField(db_index=True, max_length=50)
    title = models.CharField(blank=True, max_length=50, null=True)
    description = models.CharField(blank=True, max_length=500, null=True)

    is_system = models.BooleanField(default=False)
    is_active = models.BooleanField(default=True)
    definition = django.contrib.postgres.fields.JSONField(default=dict)
    revision_num = models.IntegerField(default=1)
    trigger_rule = models.ForeignKey('trigger.TriggerRule', blank=True, null=True, on_delete=models.PROTECT)

    created = models.DateTimeField(auto_now_add=True)
    archived = models.DateTimeField(blank=True, null=True)
    last_modified = models.DateTimeField(auto_now=True)

    objects = RecipeTypeManager()

    def get_recipe_definition(self):
        """Returns the definition for running recipes of this type

        :returns: The recipe definition for this type
        :rtype: :class:`recipe.configuration.definition.recipe_definition.RecipeDefinition`
        """

        return RecipeDefinition(self.definition)

    def natural_key(self):
        """Django method to define the natural key for a recipe type as the combination of name and version

        :returns: A tuple representing the natural key
        :rtype: tuple(string, string)
        """

        return self.name, self.version

    class Meta(object):
        """meta information for the db"""
        db_table = 'recipe_type'
        unique_together = ('name', 'version')


class RecipeTypeRevisionManager(models.Manager):
    """Provides additional methods for handling recipe type revisions
    """

    def create_recipe_type_revision(self, recipe_type):
        """Creates a new revision for the given recipe type. The recipe type's definition and revision number must
        already be updated. The caller must have obtained a lock using select_for_update() on the given recipe type
        model.

        :param recipe_type: The recipe type
        :type recipe_type: :class:`recipe.models.RecipeType`
        """

        new_rev = RecipeTypeRevision()
        new_rev.recipe_type = recipe_type
        new_rev.revision_num = recipe_type.revision_num
        new_rev.definition = recipe_type.definition
        new_rev.save()

    def get_by_natural_key(self, recipe_type, revision_num):
        """Django method to retrieve a recipe type revision for the given natural key

        :param recipe_type: The recipe type
        :type recipe_type: :class:`recipe.models.RecipeType`
        :param revision_num: The revision number
        :type revision_num: int
        :returns: The recipe type revision defined by the natural key
        :rtype: :class:`recipe.models.RecipeTypeRevision`
        """

        return self.get(recipe_type_id=recipe_type.id, revision_num=revision_num)

    def get_revision(self, recipe_type_id, revision_num):
        """Returns the revision for the given recipe type and revision number

        :param recipe_type_id: The ID of the recipe type
        :type recipe_type_id: int
        :param revision_num: The revision number
        :type revision_num: int
        :returns: The revision
        :rtype: :class:`recipe.models.RecipeTypeRevision`
        """

        return RecipeTypeRevision.objects.get(recipe_type_id=recipe_type_id, revision_num=revision_num)


class RecipeTypeRevision(models.Model):
    """Represents a revision of a recipe type. New revisions are created when the definition of a recipe type changes.
    Any inserts of a recipe type revision model requires obtaining a lock using select_for_update() on the corresponding
    recipe type model.

    :keyword recipe_type: The recipe type for this revision
    :type recipe_type: :class:`django.db.models.ForeignKey`
    :keyword revision_num: The number for this revision, starting at one
    :type revision_num: :class:`django.db.models.IntegerField`
    :keyword definition: The JSON definition for this revision of the recipe type
    :type definition: :class:`django.contrib.postgres.fields.JSONField`
    :keyword created: When this revision was created
    :type created: :class:`django.db.models.DateTimeField`
    """

    recipe_type = models.ForeignKey('recipe.RecipeType', on_delete=models.PROTECT)
    revision_num = models.IntegerField()
    definition = django.contrib.postgres.fields.JSONField(default=dict)
    created = models.DateTimeField(auto_now_add=True)

    objects = RecipeTypeRevisionManager()

    def get_recipe_definition(self):
        """Returns the recipe type definition for this revision

        :returns: The recipe type definition for this revision
        :rtype: :class:`recipe.configuration.definition.recipe_definition.RecipeDefinition`
        """

        return RecipeDefinition(self.definition)

    def natural_key(self):
        """Django method to define the natural key for a recipe type revision as the combination of job type and
        revision number

        :returns: A tuple representing the natural key
        :rtype: tuple(string, int)
        """

        return self.recipe_type, self.revision_num

    class Meta(object):
        """meta information for the db"""
        db_table = 'recipe_type_revision'
        unique_together = ('recipe_type', 'revision_num')<|MERGE_RESOLUTION|>--- conflicted
+++ resolved
@@ -50,13 +50,8 @@
             batch_recipe = None
 
     @transaction.atomic
-<<<<<<< HEAD
-    def create_recipe(self, recipe_type, data, event, batch_id=None, superseded_recipe=None, delta=None,
+    def create_recipe(self, recipe_type, input, event, batch_id=None, superseded_recipe=None, delta=None,
                       superseded_jobs=None, priority=None):
-=======
-    def create_recipe(self, recipe_type, input, event, superseded_recipe=None, delta=None, superseded_jobs=None,
-                      priority=None):
->>>>>>> 08c44a23
         """Creates a new recipe for the given type and returns a recipe handler for it. All jobs for the recipe will
         also be created. If the new recipe is superseding an old recipe, superseded_recipe, delta, and superseded_jobs
         must be provided and the caller must have obtained a model lock on all job models in superseded_jobs and on the
@@ -621,8 +616,8 @@
         accessed using 'superseded_by_recipe'.
     :type superseded_recipe: :class:`django.db.models.ForeignKey`
 
-    :keyword data: JSON description defining the data for this recipe
-    :type data: :class:`django.contrib.postgres.fields.JSONField`
+    :keyword input: JSON description defining the input for this recipe
+    :type input: :class:`django.contrib.postgres.fields.JSONField`
 
     :keyword created: When the recipe was created
     :type created: :class:`django.db.models.DateTimeField`
@@ -637,13 +632,8 @@
     recipe_type = models.ForeignKey('recipe.RecipeType', on_delete=models.PROTECT)
     recipe_type_rev = models.ForeignKey('recipe.RecipeTypeRevision', on_delete=models.PROTECT)
     event = models.ForeignKey('trigger.TriggerEvent', on_delete=models.PROTECT)
-<<<<<<< HEAD
     batch = models.ForeignKey('batch.Batch', related_name='recipes_for_batch', blank=True, null=True,
                               on_delete=models.PROTECT)
-=======
-
-    input = django.contrib.postgres.fields.JSONField(default=dict)
->>>>>>> 08c44a23
 
     is_superseded = models.BooleanField(default=False)
     root_superseded_recipe = models.ForeignKey('recipe.Recipe', related_name='superseded_by_recipes', blank=True,
@@ -651,7 +641,7 @@
     superseded_recipe = models.OneToOneField('recipe.Recipe', related_name='superseded_by_recipe', blank=True,
                                              null=True, on_delete=models.PROTECT)
 
-    data = django.contrib.postgres.fields.JSONField(default=dict)
+    input = django.contrib.postgres.fields.JSONField(default=dict)
 
     created = models.DateTimeField(auto_now_add=True)
     completed = models.DateTimeField(blank=True, null=True)
