from __future__ import unicode_literals

import json

import django
from django.test import TestCase, TransactionTestCase
from rest_framework import status

import batch.test.utils as batch_test_utils
import error.test.utils as error_test_utils
import job.test.utils as job_test_utils
import source.test.utils as source_test_utils
import storage.test.utils as storage_test_utils
import util.rest as rest_util


class TestSourcesViewV5(TestCase):
    api = 'v5'

    def setUp(self):
        django.setup()

        self.source1 = source_test_utils.create_source(data_started='2016-01-01T00:00:00Z',
                                                       data_ended='2016-01-01T00:00:00Z', is_parsed=True,
                                                       file_name='test.txt')
        self.source2 = source_test_utils.create_source(data_started='2017-01-01T00:00:00Z',
                                                       data_ended='2017-01-01T00:00:00Z', is_parsed=False)

    def test_invalid_started(self):
        """Tests calling the source files view when the started parameter is invalid."""

        url = '/%s/sources/?started=hello' % self.api
        response = self.client.generic('GET', url)

        self.assertEqual(response.status_code, status.HTTP_400_BAD_REQUEST, response.content)

    def test_missing_tz_started(self):
        """Tests calling the source files view when the started parameter is missing timezone."""

        url = '/%s/sources/?started=1970-01-01T00:00:00' % self.api
        response = self.client.generic('GET', url)

        self.assertEqual(response.status_code, status.HTTP_400_BAD_REQUEST, response.content)

    def test_invalid_ended(self):
        """Tests calling the source files view when the ended parameter is invalid."""

        url = '/%s/sources/?started=1970-01-01T00:00:00Z&ended=hello' % self.api
        response = self.client.generic('GET', url)

        self.assertEqual(response.status_code, status.HTTP_400_BAD_REQUEST, response.content)

    def test_missing_tz_ended(self):
        """Tests calling the source files view when the ended parameter is missing timezone."""

        url = '/%s/sources/?started=1970-01-01T00:00:00Z&ended=1970-01-02T00:00:00' % self.api
        response = self.client.generic('GET', url)

        self.assertEqual(response.status_code, status.HTTP_400_BAD_REQUEST, response.content)

    def test_negative_time_range(self):
        """Tests calling the source files view with a negative time range."""

        url = '/%s/sources/?started=1970-01-02T00:00:00Z&ended=1970-01-01T00:00:00' % self.api
        response = self.client.generic('GET', url)

        self.assertEqual(response.status_code, status.HTTP_400_BAD_REQUEST, response.content)

    def test_invalid_time_field(self):
        """Tests calling the source files view when the time_field parameter is invalid."""

        url = '/%s/sources/?started=1970-01-01T00:00:00Z&time_field=hello' % self.api
        response = self.client.generic('GET', url)

        self.assertEqual(response.status_code, status.HTTP_400_BAD_REQUEST, response.content)

    def test_time_field(self):
        """Tests successfully calling the source files view using the time_field parameter"""

        url = '/%s/sources/?started=2016-02-01T00:00:00Z&time_field=data' % self.api
        response = self.client.generic('GET', url)
        self.assertEqual(response.status_code, status.HTTP_200_OK, response.content)

        result = json.loads(response.content)
        self.assertEqual(len(result['results']), 1)

    def test_is_parsed(self):
        """Tests successfully calling the source files view filtered by is_parsed flag."""

        url = '/%s/sources/?is_parsed=true' % self.api
        response = self.client.generic('GET', url)
        self.assertEqual(response.status_code, status.HTTP_200_OK, response.content)

        result = json.loads(response.content)
        self.assertEqual(len(result['results']), 1)
        self.assertEqual(result['results'][0]['is_parsed'], self.source1.is_parsed)

    def test_file_name(self):
        """Tests successfully calling the source files view filtered by file name."""

        url = '/%s/sources/?file_name=test.txt' % self.api
        response = self.client.generic('GET', url)
        self.assertEqual(response.status_code, status.HTTP_200_OK, response.content)

        result = json.loads(response.content)
        self.assertEqual(len(result['results']), 1)
        self.assertEqual(result['results'][0]['file_name'], self.source1.file_name)

    def test_successful(self):
        """Tests successfully calling the source files view."""

        url = '/%s/sources/' % self.api
        response = self.client.generic('GET', url)
        self.assertEqual(response.status_code, status.HTTP_200_OK, response.content)

        result = json.loads(response.content)
        self.assertEqual(len(result['results']), 2)


class TestSourceDetailsViewV5(TestCase):
    api = 'v5'
    
    def setUp(self):
        django.setup()

        self.country = storage_test_utils.create_country()
        self.source = source_test_utils.create_source(countries=[self.country])

    def test_id(self):
        """Tests successfully calling the source files view by id"""

        url = '/v5/sources/%i/' % self.source.id
        response = self.client.generic('GET', url)
        self.assertEqual(response.status_code, status.HTTP_200_OK, response.content)

        result = json.loads(response.content)
        self.assertEqual(result['id'], self.source.id)
        self.assertEqual(result['file_name'], self.source.file_name)
        self.assertFalse('ingests' in result)
        self.assertFalse('products' in result)
        self.assertEqual(result['countries'][0], self.country.iso3)
        self.assertEqual(result['file_type'], self.source.file_type)
        self.assertEqual(result['file_path'], self.source.file_path)

    def test_missing(self):
        """Tests calling the source files view with an invalid id"""

        url = '/v5/sources/12345/'
        response = self.client.generic('GET', url)
        self.assertEqual(response.status_code, status.HTTP_404_NOT_FOUND, response.content)


# TODO: remove when REST API v4 is removed
class TestSourceDetailsViewV4(TestCase):

    def setUp(self):
        django.setup()

        self.source = source_test_utils.create_source()

        try:
            import ingest.test.utils as ingest_test_utils
            self.ingest = ingest_test_utils.create_ingest(source_file=self.source)
        except:
            self.ingest = None

        try:
            import product.test.utils as product_test_utils
            self.product1 = product_test_utils.create_product(is_superseded=True)

            product_test_utils.create_file_link(ancestor=self.source, descendant=self.product1)
        except:
            self.product1 = None

        try:
            import product.test.utils as product_test_utils
            self.product2 = product_test_utils.create_product()

            product_test_utils.create_file_link(ancestor=self.source, descendant=self.product2)
        except:
            self.product2 = None

    def test_id(self):
        """Tests successfully calling the source files view by id."""

        response = self.client.generic('GET', '/v4/sources/%i/' % self.source.id)
        self.assertEqual(response.status_code, status.HTTP_200_OK, response.content)

        result = json.loads(response.content)
        self.assertEqual(result['id'], self.source.id)
        self.assertEqual(result['file_name'], self.source.file_name)

        if self.ingest:
            self.assertEqual(len(result['ingests']), 1)
            self.assertEqual(result['ingests'][0]['id'], self.ingest.id)

        if self.product2:
            self.assertEqual(len(result['products']), 1)
            self.assertEqual(result['products'][0]['id'], self.product2.id)

    def test_file_name(self):
        """Tests successfully calling the source files view by file name."""

        response = self.client.generic('GET', '/v4/sources/%s/' % self.source.file_name)
        self.assertEqual(response.status_code, status.HTTP_200_OK, response.content)

        result = json.loads(response.content)
        self.assertEqual(result['id'], self.source.id)
        self.assertEqual(result['file_name'], self.source.file_name)

        if self.ingest:
            self.assertEqual(len(result['ingests']), 1)
            self.assertEqual(result['ingests'][0]['id'], self.ingest.id)

        if self.product2:
            self.assertEqual(len(result['products']), 1)
            self.assertEqual(result['products'][0]['id'], self.product2.id)

    def test_missing(self):
        """Tests calling the source files view with an invalid id or file name."""

        response = self.client.generic('GET', '/v4/sources/12345/')
        self.assertEqual(response.status_code, status.HTTP_404_NOT_FOUND, response.content)

        response = self.client.generic('GET', '/v4/sources/missing_file.txt/')
        self.assertEqual(response.status_code, status.HTTP_404_NOT_FOUND, response.content)

    def test_superseded(self):
        """Tests successfully calling the source files view filtered by superseded."""

        response = self.client.generic('GET', '/v4/sources/%i/?include_superseded=true' % self.source.id)
        self.assertEqual(response.status_code, status.HTTP_200_OK, response.content)

        result = json.loads(response.content)
        self.assertEqual(result['id'], self.source.id)

        if self.product1 and self.product2:
            self.assertEqual(len(result['products']), 2)
            for product in result['products']:
                self.assertIn(product['id'], [self.product1.id, self.product2.id])


class TestSourceIngestsViewV5(TestCase):
    api = 'v5'
    fixtures = ['ingest_job_types.json']

    def setUp(self):
        django.setup()

        self.source_file = source_test_utils.create_source()
        from ingest.test import utils as ingest_test_utils
        self.strike = ingest_test_utils.create_strike()
        self.ingest1 = ingest_test_utils.create_ingest(source_file=self.source_file, status='QUEUED',
                                                       strike=self.strike)
        self.ingest2 = ingest_test_utils.create_ingest(source_file=self.source_file, status='INGESTED')

    def test_invalid_source_id(self):
        """Tests calling the source ingests view when the source ID is invalid."""

        url = '/%s/sources/12345678/ingests/' % self.api
        response = self.client.generic('GET', url)

        self.assertEqual(response.status_code, status.HTTP_404_NOT_FOUND, response.content)

    def test_successful(self):
        """Tests successfully calling the source ingests view."""

        url = '/%s/sources/%s/ingests/' % (self.api, self.source_file.id)
        response = self.client.generic('GET', url)
        self.assertEqual(response.status_code, status.HTTP_200_OK, response.content)

        result = json.loads(response.content)
        self.assertEqual(len(result['results']), 2)
        for entry in result['results']:
            if entry['id'] == self.ingest1.id:
                expected = self.ingest1
            elif entry['id'] == self.ingest2.id:
                expected = self.ingest2
            else:
                self.fail('Found unexpected result: %s' % entry['id'])
            self.assertEqual(entry['status'], expected.status)

    def test_status(self):
        """Tests successfully calling the source ingests view filtered by status."""

        url = '/%s/sources/%s/ingests/?status=%s' % (self.api, self.source_file.id, self.ingest1.status)
        response = self.client.generic('GET', url)
        self.assertEqual(response.status_code, status.HTTP_200_OK, response.content)

        result = json.loads(response.content)
        self.assertEqual(len(result['results']), 1)
        self.assertEqual(result['results'][0]['status'], self.ingest1.status)

    def test_strike_id(self):
        """Tests successfully calling the source ingests view filtered by strike processor."""

        url = '/%s/sources/%s/ingests/?strike_id=%d' % (self.api, self.source_file.id, self.ingest1.strike.id)
        response = self.client.generic('GET', url)
        self.assertEqual(response.status_code, status.HTTP_200_OK, response.content)

        result = json.loads(response.content)
        self.assertEqual(len(result['results']), 1)
        self.assertEqual(result['results'][0]['strike']['id'], self.ingest1.strike.id)


class TestSourceJobsViewV5(TransactionTestCase):
    api = 'v5'
    
    def setUp(self):
        django.setup()

        from product.test import utils as product_test_utils
        self.src_file = source_test_utils.create_source()

        self.job_type1 = job_test_utils.create_job_type(name='scale-batch-creator', version='1.0', category='test-1')
        self.job1 = job_test_utils.create_job(job_type=self.job_type1, status='RUNNING')
        self.job_exe1 = job_test_utils.create_job_exe(job=self.job1)
        product_test_utils.create_file_link(ancestor=self.src_file, job=self.job1, job_exe=self.job_exe1)

        self.job_type2 = job_test_utils.create_job_type(name='test2', version='1.0', category='test-2')
        self.job2 = job_test_utils.create_job(job_type=self.job_type2, status='PENDING')
        self.job_exe2 = job_test_utils.create_job_exe(job=self.job2)
        product_test_utils.create_file_link(ancestor=self.src_file, job=self.job2, job_exe=self.job_exe2)

        self.job3 = job_test_utils.create_job(is_superseded=True)
        self.job_exe3 = job_test_utils.create_job_exe(job=self.job3)
        product_test_utils.create_file_link(ancestor=self.src_file, job=self.job3, job_exe=self.job_exe3)

    def test_invalid_source_id(self):
        """Tests calling the source jobs view when the source ID is invalid."""

        url = '/%s/sources/12345678/jobs/' % self.api
        response = self.client.generic('GET', url)

        self.assertEqual(response.status_code, status.HTTP_404_NOT_FOUND, response.content)

    def test_successful(self):
        """Tests successfully calling the source jobs view."""

        url = '/%s/sources/%d/jobs/' % (self.api, self.src_file.id)
        response = self.client.generic('GET', url)
        self.assertEqual(response.status_code, status.HTTP_200_OK, response.content)

        result = json.loads(response.content)
        self.assertEqual(len(result['results']), 2)
        for entry in result['results']:
            if entry['id'] == self.job1.id:
                expected = self.job1
            elif entry['id'] == self.job2.id:
                expected = self.job2
            else:
                self.fail('Found unexpected result: %s' % entry['id'])
            self.assertEqual(entry['job_type']['name'], expected.job_type.name)
            self.assertEqual(entry['job_type_rev']['job_type']['id'], expected.job_type.id)

    def test_status(self):
        """Tests successfully calling the source jobs view filtered by status."""

        url = '/%s/sources/%d/jobs/?status=RUNNING' % (self.api, self.src_file.id)
        response = self.client.generic('GET', url)
        self.assertEqual(response.status_code, status.HTTP_200_OK, response.content)

        result = json.loads(response.content)
        self.assertEqual(len(result['results']), 1)
        self.assertEqual(result['results'][0]['job_type']['id'], self.job1.job_type.id)

    def test_job_id(self):
        """Tests successfully calling the source jobs view filtered by job identifier."""

        url = '/%s/sources/%d/jobs/?job_id=%s' % (self.api, self.src_file.id, self.job1.id)
        response = self.client.generic('GET', url)
        self.assertEqual(response.status_code, status.HTTP_200_OK, response.content)

        result = json.loads(response.content)
        self.assertEqual(len(result['results']), 1)
        self.assertEqual(result['results'][0]['id'], self.job1.id)

    def test_job_type_id(self):
        """Tests successfully calling the source jobs view filtered by job type identifier."""

        url = '/%s/sources/%d/jobs/?job_type_id=%s' % (self.api, self.src_file.id, self.job1.job_type.id)
        response = self.client.generic('GET', url)
        self.assertEqual(response.status_code, status.HTTP_200_OK, response.content)

        result = json.loads(response.content)
        self.assertEqual(len(result['results']), 1)
        self.assertEqual(result['results'][0]['job_type']['id'], self.job1.job_type.id)

    def test_job_type_name(self):
        """Tests successfully calling the source jobs view filtered by job type name."""

        url = '/%s/sources/%d/jobs/?job_type_name=%s' % (self.api, self.src_file.id, self.job1.job_type.name)
        response = self.client.generic('GET', url)
        self.assertEqual(response.status_code, status.HTTP_200_OK, response.content)

        result = json.loads(response.content)
        self.assertEqual(len(result['results']), 1)
        self.assertEqual(result['results'][0]['job_type']['name'], self.job1.job_type.name)

    # TODO: Remove when v5 deprecated
    def test_job_type_legacy_category(self):
        """Tests successfully calling the source jobs view filtered by job type category."""

<<<<<<< HEAD
        url = '/v5/sources/%d/jobs/?job_type_category=%s' % (self.src_file.id, self.job1.job_type.category)
=======
        url = '/%s/sources/%d/jobs/?job_type_category=%s'
        url = url % (self.api, self.src_file.id, self.job1.job_type.category)
>>>>>>> 621a1a22
        response = self.client.generic('GET', url)
        self.assertEqual(response.status_code, status.HTTP_200_OK, response.content)

        result = json.loads(response.content)
        self.assertEqual(len(result['results']), 1)
        self.assertEqual(result['results'][0]['job_type']['category'], self.job1.job_type.category)

    def test_error_category(self):
        """Tests successfully calling the source jobs view filtered by error category."""

        from product.test import utils as product_test_utils
        error = error_test_utils.create_error(category='DATA')
        job = job_test_utils.create_job(error=error)
        job_exe = job_test_utils.create_job_exe(job=job)
        product_test_utils.create_file_link(ancestor=self.src_file, job=job, job_exe=job_exe)

        url = '/%s/sources/%d/jobs/?error_category=%s' % (self.api, self.src_file.id, error.category)
        response = self.client.generic('GET', url)
        self.assertEqual(response.status_code, status.HTTP_200_OK, response.content)

        result = json.loads(response.content)
        self.assertEqual(len(result['results']), 1)
        self.assertEqual(result['results'][0]['id'], job.id)
        self.assertEqual(result['results'][0]['error']['category'], error.category)

    def test_superseded(self):
        """Tests getting superseded jobs from source jobs view."""

        url = '/%s/sources/%d/jobs/?include_superseded=true' % (self.api, self.src_file.id)
        response = self.client.generic('GET', url)
        self.assertEqual(response.status_code, status.HTTP_200_OK, response.content)

        result = json.loads(response.content)
        self.assertEqual(len(result['results']), 3)

    def test_batch(self):
        """Tests filtering jobs by batch"""
        batch = batch_test_utils.create_batch()
        self.job1.batch_id = batch.id
        self.job1.save()

        url = '/%s/sources/%d/jobs/?batch_id=%d' % (self.api, self.src_file.id, batch.id)
        response = self.client.generic('GET', url)
        self.assertEqual(response.status_code, status.HTTP_200_OK, response.content)

        result = json.loads(response.content)
        self.assertEqual(len(result['results']), 1)
        self.assertEqual(result['results'][0]['id'], self.job1.id)

    def test_order_by(self):
        """Tests successfully calling the source jobs view with sorting."""

        from product.test import utils as product_test_utils
        job_type1b = job_test_utils.create_job_type(name='scale-batch-creator', version='2.0', category='test-1')
        job1b = job_test_utils.create_job(job_type=job_type1b, status='RUNNING')
        job_exe1b = job_test_utils.create_job_exe(job=job1b)
        product_test_utils.create_file_link(ancestor=self.src_file, job=job1b, job_exe=job_exe1b)

        job_type1c = job_test_utils.create_job_type(name='scale-batch-creator', version='3.0', category='test-1')
        job1c = job_test_utils.create_job(job_type=job_type1c, status='RUNNING')
        job_exe1c = job_test_utils.create_job_exe(job=job1c)
        product_test_utils.create_file_link(ancestor=self.src_file, job=job1c, job_exe=job_exe1c)

        url = '/%s/sources/%d/jobs/?order=job_type__name&order=-job_type__version' % (self.api, self.src_file.id)
        response = self.client.generic('GET', url)
        self.assertEqual(response.status_code, status.HTTP_200_OK, response.content)

        result = json.loads(response.content)
        self.assertEqual(len(result['results']), 4)
        self.assertEqual(result['results'][0]['job_type']['id'], job_type1c.id)
        self.assertEqual(result['results'][1]['job_type']['id'], job_type1b.id)
        self.assertEqual(result['results'][2]['job_type']['id'], self.job_type1.id)
        self.assertEqual(result['results'][3]['job_type']['id'], self.job_type2.id)


class TestSourceProductsViewV5(TestCase):
    api = 'v5'
    
    def setUp(self):
        django.setup()

        from batch.test import utils as batch_test_utils
        from product.test import utils as product_test_utils
        self.country = storage_test_utils.create_country()
        self.src_file = source_test_utils.create_source()
        self.job_type1 = job_test_utils.create_job_type(name='test1', category='test-1', is_operational=True)
        self.job1 = job_test_utils.create_job(job_type=self.job_type1)
        self.job_exe1 = job_test_utils.create_job_exe(job=self.job1)
        self.product1 = product_test_utils.create_product(job_exe=self.job_exe1, has_been_published=True,
                                                          is_published=True, file_name='test.txt',
                                                          countries=[self.country])
        product_test_utils.create_file_link(ancestor=self.src_file, descendant=self.product1, job=self.job1,
                                            job_exe=self.job_exe1)

        self.batch = batch_test_utils.create_batch()
        self.job_type2 = job_test_utils.create_job_type(name='test2', category='test-2', is_operational=False)
        self.job2 = job_test_utils.create_job(job_type=self.job_type2)
        self.job_exe2 = job_test_utils.create_job_exe(job=self.job2)
        self.product2a = product_test_utils.create_product(job_exe=self.job_exe2, has_been_published=True,
                                                           is_published=False, countries=[self.country])
        product_test_utils.create_file_link(ancestor=self.src_file, descendant=self.product2a, job=self.job2,
                                            job_exe=self.job_exe2, batch=self.batch)

        self.product2b = product_test_utils.create_product(job_exe=self.job_exe2, has_been_published=True,
                                                           is_published=True, is_superseded=True,
                                                           countries=[self.country])
        product_test_utils.create_file_link(ancestor=self.src_file, descendant=self.product2b, job=self.job2,
                                            job_exe=self.job_exe2, batch=self.batch)

        self.product2c = product_test_utils.create_product(job_exe=self.job_exe2, has_been_published=True,
                                                           is_published=True, countries=[self.country])
        product_test_utils.create_file_link(ancestor=self.src_file, descendant=self.product2c, job=self.job2,
                                            job_exe=self.job_exe2, batch=self.batch)

    def test_invalid_source_id(self):
        """Tests calling the source products view when the source ID is invalid."""

        url = '/%s/sources/12345678/products/' % self.api
        response = self.client.generic('GET', url)

        self.assertEqual(response.status_code, status.HTTP_404_NOT_FOUND, response.content)

    def test_invalid_started(self):
        """Tests calling the source products view when the started parameter is invalid."""

        url = '/%s/sources/%d/products/?started=hello' % (self.api, self.src_file.id)
        response = self.client.generic('GET', url)

        self.assertEqual(response.status_code, status.HTTP_400_BAD_REQUEST, response.content)

    def test_missing_tz_started(self):
        """Tests calling the source products view when the started parameter is missing timezone."""

        url = '/%s/sources/%d/products/?started=1970-01-01T00:00:00' % (self.api, self.src_file.id)
        response = self.client.generic('GET', url)

        self.assertEqual(response.status_code, status.HTTP_400_BAD_REQUEST, response.content)

    def test_invalid_ended(self):
        """Tests calling the source products view when the ended parameter is invalid."""

        url = '/%s/sources/%d/products/?started=1970-01-01T00:00:00Z&ended=hello' % (self.api, self.src_file.id)
        response = self.client.generic('GET', url)

        self.assertEqual(response.status_code, status.HTTP_400_BAD_REQUEST, response.content)

    def test_missing_tz_ended(self):
        """Tests calling the source products view when the ended parameter is missing timezone."""

        url = '/%s/sources/%d/products/?started=1970-01-01T00:00:00Z&ended=1970-01-02T00:00:00' % (self.api, self.src_file.id)
        response = self.client.generic('GET', url)

        self.assertEqual(response.status_code, status.HTTP_400_BAD_REQUEST, response.content)

    def test_negative_time_range(self):
        """Tests calling the source products view with a negative time range."""

        url = '/%s/sources/%d/products/?started=1970-01-02T00:00:00Z&ended=1970-01-01T00:00:00' % (self.api, self.src_file.id)
        response = self.client.generic('GET', url)

        self.assertEqual(response.status_code, status.HTTP_400_BAD_REQUEST, response.content)

    def test_batch_id(self):
        """Tests successfully calling the source products view filtered by batch identifier."""

        url = '/%s/sources/%d/products/?batch_id=%s' % (self.api, self.src_file.id, self.batch.id)
        response = self.client.generic('GET', url)
        self.assertEqual(response.status_code, status.HTTP_200_OK, response.content)

        result = json.loads(response.content)
        self.assertEqual(len(result['results']), 3)

    def test_job_type_id(self):
        """Tests successfully calling the source products view filtered by job type identifier."""

        url = '/%s/sources/%d/products/?job_type_id=%s' % (self.api, self.src_file.id, self.job_type1.id)
        response = self.client.generic('GET', url)
        self.assertEqual(response.status_code, status.HTTP_200_OK, response.content)

        result = json.loads(response.content)
        self.assertEqual(len(result['results']), 1)
        self.assertEqual(result['results'][0]['job_type']['id'], self.job_type1.id)

    def test_job_type_name(self):
        """Tests successfully calling the source products view filtered by job type name."""

        url = '/%s/sources/%d/products/?job_type_name=%s' % (self.api, self.src_file.id,  self.job_type1.name)
        response = self.client.generic('GET', url)
        self.assertEqual(response.status_code, status.HTTP_200_OK, response.content)

        result = json.loads(response.content)
        self.assertEqual(len(result['results']), 1)
        self.assertEqual(result['results'][0]['job_type']['name'], self.job_type1.name)

    # TODO: Remove when v5 deprecated
    def test_job_type_legacy_category(self):
        """Tests successfully calling the source products view filtered by job type category."""

<<<<<<< HEAD
        url = '/v5/sources/%d/products/?job_type_category=%s' % (self.src_file.id, self.job_type1.category)
=======
        url = '/%s/sources/%d/products/?job_type_category=%s' % (self.api, self.src_file.id, self.job_type1.category)
>>>>>>> 621a1a22
        response = self.client.generic('GET', url)
        self.assertEqual(response.status_code, status.HTTP_200_OK, response.content)

        result = json.loads(response.content)
        self.assertEqual(len(result['results']), 1)
        self.assertEqual(result['results'][0]['job_type']['category'], self.job_type1.category)

    def test_is_operational(self):
        """Tests successfully calling the source products view filtered by is_operational flag."""

        url = '/%s/sources/%d/products/?is_operational=true' % (self.api, self.src_file.id)
        response = self.client.generic('GET', url)
        self.assertEqual(response.status_code, status.HTTP_200_OK, response.content)

        result = json.loads(response.content)
        self.assertEqual(len(result['results']), 1)
        self.assertEqual(result['results'][0]['job_type']['is_operational'], self.job_type1.is_operational)

    def test_is_published(self):
        """Tests successfully calling the source products view filtered by is_published flag."""

        url = '/%s/sources/%d/products/?is_published=false' % (self.api, self.src_file.id)
        response = self.client.generic('GET', url)
        self.assertEqual(response.status_code, status.HTTP_200_OK, response.content)

        result = json.loads(response.content)
        self.assertEqual(len(result['results']), 1)
        self.assertEqual(result['results'][0]['id'], self.product2a.id)
        self.assertFalse(result['results'][0]['is_published'])

    def test_file_name(self):
        """Tests successfully calling the source products view filtered by file name."""

        url = '/%s/sources/%d/products/?file_name=test.txt' % (self.api, self.src_file.id)
        response = self.client.generic('GET', url)
        self.assertEqual(response.status_code, status.HTTP_200_OK, response.content)

        result = json.loads(response.content)
        self.assertEqual(len(result['results']), 1)
        self.assertEqual(result['results'][0]['file_name'], self.product1.file_name)

    def test_successful(self):
        """Tests successfully calling the source products view."""

        url = '/%s/sources/%d/products/' % (self.api, self.src_file.id)
        response = self.client.generic('GET', url)
        self.assertEqual(response.status_code, status.HTTP_200_OK, response.content)

        result = json.loads(response.content)
        self.assertEqual(len(result['results']), 4)

        for entry in result['results']:
            # Make sure country info is included
            self.assertEqual(entry['countries'][0], self.country.iso3)


class TestSourceUpdatesViewV5(TestCase):
    api = 'v5'
    
    def setUp(self):
        django.setup()

        self.source1 = source_test_utils.create_source(data_started='2016-01-01T00:00:00Z',
                                                       data_ended='2016-01-01T00:00:00Z', file_name='test.txt',
                                                       is_parsed=True)
        self.source2 = source_test_utils.create_source(data_started='2017-01-01T00:00:00Z',
                                                       data_ended='2017-01-01T00:00:00Z', is_parsed=False)

    def test_invalid_started(self):
        """Tests calling the source file updates view when the started parameter is invalid."""

        url = '/%s/sources/updates/?started=hello' % self.api
        response = self.client.generic('GET', url)

        self.assertEqual(response.status_code, status.HTTP_400_BAD_REQUEST, response.content)

    def test_missing_tz_started(self):
        """Tests calling the source file updates view when the started parameter is missing timezone."""

        url = '/%s/sources/updates/?started=1970-01-01T00:00:00' % self.api
        response = self.client.generic('GET', url)

        self.assertEqual(response.status_code, status.HTTP_400_BAD_REQUEST, response.content)

    def test_invalid_ended(self):
        """Tests calling the source file updates view when the ended parameter is invalid."""

        url = '/%s/sources/updates/?started=1970-01-01T00:00:00Z&ended=hello' % self.api
        response = self.client.generic('GET', url)

        self.assertEqual(response.status_code, status.HTTP_400_BAD_REQUEST, response.content)

    def test_missing_tz_ended(self):
        """Tests calling the source file updates view when the ended parameter is missing timezone."""

        url = '/%s/sources/updates/?started=1970-01-01T00:00:00Z&ended=1970-01-02T00:00:00' % self.api
        response = self.client.generic('GET', url)

        self.assertEqual(response.status_code, status.HTTP_400_BAD_REQUEST, response.content)

    def test_negative_time_range(self):
        """Tests calling the source file updates view with a negative time range."""

        url = '/%s/sources/updates/?started=1970-01-02T00:00:00Z&ended=1970-01-01T00:00:00' % self.api
        response = self.client.generic('GET', url)

        self.assertEqual(response.status_code, status.HTTP_400_BAD_REQUEST, response.content)

    def test_invalid_time_field(self):
        """Tests calling the source file updates view when the time_field parameter is invalid."""

        url = '/%s/sources/updates/?started=1970-01-01T00:00:00Z&time_field=hello' % self.api
        response = self.client.generic('GET', url)

        self.assertEqual(response.status_code, status.HTTP_400_BAD_REQUEST, response.content)

    def test_time_field(self):
        """Tests successfully calling the source file updates view using the time_field parameter"""

        url = '/%s/sources/updates/?started=2016-02-01T00:00:00Z&time_field=data' % self.api
        response = self.client.generic('GET', url)
        self.assertEqual(response.status_code, status.HTTP_200_OK, response.content)

        result = json.loads(response.content)
        self.assertEqual(len(result['results']), 1)

    def test_is_parsed(self):
        """Tests successfully calling the source files view filtered by is_parsed flag."""

        url = '/%s/sources/updates/?is_parsed=true' % self.api
        response = self.client.generic('GET', url)
        self.assertEqual(response.status_code, status.HTTP_200_OK, response.content)

        result = json.loads(response.content)
        self.assertEqual(len(result['results']), 1)
        self.assertEqual(result['results'][0]['is_parsed'], self.source1.is_parsed)

    def test_file_name(self):
        """Tests successfully calling the source file updates view filtered by file name."""

        url = '/%s/sources/updates/?file_name=test.txt' % self.api
        response = self.client.generic('GET', url)
        self.assertEqual(response.status_code, status.HTTP_200_OK, response.content)

        result = json.loads(response.content)
        self.assertEqual(len(result['results']), 1)
        self.assertEqual(result['results'][0]['file_name'], self.source1.file_name)

    def test_successful(self):
        """Tests successfully calling the source file updates view."""

        url = '/%s/sources/updates/' % self.api
        response = self.client.generic('GET', url)
        self.assertEqual(response.status_code, status.HTTP_200_OK, response.content)

        result = json.loads(response.content)
        self.assertEqual(len(result['results']), 2)

        for entry in result['results']:
            self.assertIsNotNone(entry['update'])<|MERGE_RESOLUTION|>--- conflicted
+++ resolved
@@ -401,12 +401,8 @@
     def test_job_type_legacy_category(self):
         """Tests successfully calling the source jobs view filtered by job type category."""
 
-<<<<<<< HEAD
-        url = '/v5/sources/%d/jobs/?job_type_category=%s' % (self.src_file.id, self.job1.job_type.category)
-=======
         url = '/%s/sources/%d/jobs/?job_type_category=%s'
         url = url % (self.api, self.src_file.id, self.job1.job_type.category)
->>>>>>> 621a1a22
         response = self.client.generic('GET', url)
         self.assertEqual(response.status_code, status.HTTP_200_OK, response.content)
 
@@ -605,11 +601,7 @@
     def test_job_type_legacy_category(self):
         """Tests successfully calling the source products view filtered by job type category."""
 
-<<<<<<< HEAD
-        url = '/v5/sources/%d/products/?job_type_category=%s' % (self.src_file.id, self.job_type1.category)
-=======
         url = '/%s/sources/%d/products/?job_type_category=%s' % (self.api, self.src_file.id, self.job_type1.category)
->>>>>>> 621a1a22
         response = self.client.generic('GET', url)
         self.assertEqual(response.status_code, status.HTTP_200_OK, response.content)
 
