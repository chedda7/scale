--- conflicted
+++ resolved
@@ -199,19 +199,8 @@
 class SourceJobsView(ListAPIView):
     """This view is the endpoint for retrieving a list of all jobs related to a source file."""
     queryset = Job.objects.all()
-<<<<<<< HEAD
-
-    # TODO: remove when REST API v5 is removed
-    def get_serializer_class(self):
-        """Override the serializer for legacy API calls."""
-        if self.request.version == 'v6':
-            return JobSerializer
-        return JobSerializerV5
-
-=======
     serializer_class = JobSerializer
     
->>>>>>> 621a1a22
     def list(self, request, source_id=None):
         """Determine api version and call specific method
         
