--- conflicted
+++ resolved
@@ -5,11 +5,7 @@
 import json
 
 from django.conf import settings
-<<<<<<< HEAD
 from vault.exceptions import InvalidSecretsAuthorization, InvalidSecretsRequest, InvalidSecretsToken
-=======
-from vault.exceptions import InvalidSecretsAuthorization, InvalidSecretsPath, InvalidSecretsRequest, InvalidSecretsToken
->>>>>>> aac2dbcb
 
 
 class SecretsHandler(object):
@@ -20,7 +16,7 @@
         """Creates a secrets handler object.  The backend is initially tested to ensure it exists and Scale can
         authenticate properly with it.
         """
-        
+
         self.vault_error_codes = {
             200: 'Status Code 200 - Success with data.',
             204: 'Status Code 204 - Success, no data returned.',
@@ -31,19 +27,19 @@
             500: 'Status Code 500 - Internal server error. An internal error has occurred, try again later. If the error persists, report a bug.',
             503: 'Status Code 503 - Vault is down for maintenance or is currently sealed. Try again later.',
         }
-        
+
         self.secrets_url = settings.SECRETS_URL
         self.secrets_token = settings.SECRETS_TOKEN
         self.service_account = settings.DCOS_SERVICE_ACCOUNT
 
         if self.service_account:
             self.dcos_token = self._dcos_authenticate()
-        else: 
+        else:
             self.dcos_token = None
             self._vault_authenticate()
-            
+
         self._check_secrets_backend()
-        
+
     def get_job_type_secret(self, secret_path, secret_name):
         """Retrieves the value pertaining to the secret_name provided, located at the secret_path
 
@@ -54,15 +50,15 @@
         :return: secret_value
         :rtype: str
         """
-        
+
         url = self.secrets_url
-        
+
         if self.dcos_token:
             url = ''.join([url, 'secret/default/scale/job-type', secret_path, '/', secret_name])
             data = json.dumps({'uid': self.service_account, 'token': self.dcos_token})
-            
+
             get_secret = self._make_request('GET', url, data=data)
-            
+
             if get_secret.status_code == 200:
                 response = get_secret.json()
                 secret_value = response['value']
@@ -71,15 +67,15 @@
             else:
                 raise InvalidSecretsRequest('Expected status code 200 from ' + url + ' - Received: ' +
                                             str(get_secret.status_code))
-        else: 
+        else:
             url = url + 'secret/scale/job-type' + secret_path
             headers = {
-                'Content-Type': 'application/json', 
+                'Content-Type': 'application/json',
                 'X-Vault-Token': self.secrets_token
             }
-    
+
             get_secret = self._make_request('GET', url, headers=headers)
-            
+
             if get_secret.status_code == 200:
                 response = get_secret.json()
                 secret_value = response['data'][secret_name]
@@ -90,7 +86,7 @@
                                             self.vault_error_codes[get_secret.status_code])
 
         return secret_value
-        
+
     def set_job_type_secret(self, secret_path, secret_value, secret_name):
         """write a job-type secret to the secrets backend
 
@@ -102,9 +98,9 @@
         :type secret_name: str
         :return:
         """
-        
+
         url = self.secrets_url
-        
+
         if self.dcos_token:
             url = ''.join([url, 'secret/default/scale/job-type', secret_path, '/', secret_name])
             data = json.dumps({
@@ -113,58 +109,58 @@
                 'author': 'scale',
                 'value': secret_value
             })
-            
+
             set_secret = self._make_request('GET', url, data=data)
-            
+
             if set_secret.status_code == 403:
                 raise InvalidSecretsAuthorization('Permission was denied when accessing ' + url)
             elif set_secret.status_code != 201:
                 raise InvalidSecretsRequest('Expected status code 201 from ' + url + ' - Received: ' +
                                             str(set_secret.status_code))
-        else: 
+        else:
             url = url + 'secret/scale/job-type' + secret_path
             headers = {
-                'Content-Type': 'application/json', 
+                'Content-Type': 'application/json',
                 'X-Vault-Token': self.secrets_token
             }
             data = json.dumps({
                 secret_name: secret_value
             })
-            
+
             set_secret = self._make_request('GET', url, headers, data)
-            
+
             if set_secret.status_code == 403:
                 raise InvalidSecretsAuthorization('Permission was denied when accessing ' + url)
             elif set_secret.status_code != 204:
                 raise InvalidSecretsRequest('Expected status code 204 from ' + url + ' - Received: ' +
                                             self.vault_error_codes[set_secret.status_code])
-    
+
     def _check_secrets_backend(self):
         """Validates that Scale can transact with the secrets backend properly.
         """
-        
+
         url = self.secrets_url
-        
+
         if self.dcos_token:
             url += '/store/scale'
             data = json.dumps({
                 'uid': self.service_account, 'token': self.dcos_token
             })
-            
+
             check_mount = self._make_request('GET', url, data=data)
 
             if check_mount.status_code == 403:
                 raise InvalidSecretsAuthorization('Permission was denied when accessing ' + url)
             elif check_mount.status_code == 404:
                 self._create_dcos_store()
-           
+
         else:
             url += '/sys/mounts'
             headers = {
                 "Content-Type": "application/json",
                 "X-Vault-Token": self.secrets_token
             }
-            
+
             check_mount = self._make_request('GET', url, headers=headers)
 
             if check_mount.status_code == 200:
@@ -174,13 +170,13 @@
                 raise InvalidSecretsAuthorization('Permission was denied when accessing ' + url)
             elif check_mount.status_code == 404:
                 self._create_dcos_store()
-            
+
     def _create_dcos_store(self):
         """Create a new store within the DC/OS Vault backend that will be used for all Scale secrets.
 
         **As of 9FEB2017 DC/OS does not support additional backends.**
         """
-        
+
         url = self.secrets_url + '/store/scale'
         data = json.dumps({
             'uid': self.service_account,
@@ -191,65 +187,61 @@
             'initialized': True,
             'sealed': False
         })
-        
+
         create_mount = self._make_request('GET', url, data=data)
-        
+
         if create_mount.status_code == 403:
             raise InvalidSecretsAuthorization('Permission was denied when accessing ' + url)
         elif create_mount.status_code not in [201, 409]:
             raise InvalidSecretsRequest('Got HTTP status code ' + str(create_mount.status_code) +
                                         ' (expected 201 or 409) from ' + url)
-    
+
     def _create_vault_store(self):
         """Create a new store within the Vault backend that will be used for all Scale secrets.
         """
-        
+
         url = self.secrets_url + '/sys/mounts/scale'
         data = json.dumps({
             'type': 'generic',
             'description': 'Secrets store for all secrets used by Scale'
         })
-        
+
         create_mount = self._make_request('GET', url, data=data)
-        
+
         if create_mount.status_code == 403:
             raise InvalidSecretsAuthorization('Permission was denied when accessing ' + url)
         elif create_mount.status_code not in [200, 400]:
             raise InvalidSecretsRequest('Expected status code 200 or 400 from ' + url + ' - Received: ' +
                                         self.vault_error_codes[create_mount.status_code])
-    
+
     def _dcos_authenticate(self):
         """Authenticate with DC/OS Vault backend and expect a status code 200 returned.
         """
-        
+
         try:
             token = jwt.encode({'uid': self.service_account}, self.secrets_token, algorithm='RS256')
         except ValueError:
             raise InvalidSecretsToken('The provided token could not be encoded: ')
-<<<<<<< HEAD
-=======
- 
->>>>>>> aac2dbcb
 
         url = self.secrets_url + '/acs/api/v1/auth/login'
         data = json.dumps({
             'uid': self.service_account, 'token':token
         })
-        
+
         request_auth = self._make_request('GET', url, data=data)
-        
+
         if request_auth.status_code != 200:
-            raise InvalidSecretsRequest('Expected status code 200 from ' + url + ' - Received: ' + 
+            raise InvalidSecretsRequest('Expected status code 200 from ' + url + ' - Received: ' +
                                         str(request_auth.status_code) + ' - ' + request_auth.content)
-        
+
         self.secrets_url += '/secrets/v1'
         access_token = [k + '=' + v for k, v in request_auth.json().items()]
         return access_token
-        
+
     @staticmethod
     def _make_request(method, url, headers=None, data=None):
         """Make a request to the secrets backend with the provided variables
-        
+
         :param method: string that determines GET or POST request type
         :type method: str
         :param url: string containing the url for the request
@@ -258,46 +250,30 @@
         :type headers: json
         :param data: data to attach to the request
         :type data: json
-        
+
         :return: an object containing information from the request
         :rtype: requests.request
         """
-        
+
         if not headers:
             headers = {
                 'Content-Type': 'application/json'
             }
-            
+
         if not data:
             data = {}
-            
+
         r = requests.request(method=method, url=url, headers=headers, data=data)
-<<<<<<< HEAD
-=======
-        
->>>>>>> aac2dbcb
         return r
-    
+
     def _vault_authenticate(self):
         """Authenticate with Vault and expect a status code 200 returned.
         """
-        
+
         url = self.secrets_url + '/v1/sys/health'
-<<<<<<< HEAD
         request_auth = self._make_request('GET', url)
-        
+
         if request_auth.status_code != 200:
             raise InvalidSecretsRequest('Expected status code 200 from ' + url + ' - Received: ' +
                                         self.vault_error_codes[request_auth.status_code])
-        self.secrets_url += '/v1'
-=======
-        
-        request_auth = self._make_request('GET', url)
-        
-        if request_auth.status_code != 200:
-            raise InvalidSecretsRequest('Expected status code 200 from ' + url + ' - Received: ' +
-                                        self.vault_error_codes[request_auth.status_code])
-        
-        self.secrets_url += '/v1'
-    
->>>>>>> aac2dbcb
+        self.secrets_url += '/v1'